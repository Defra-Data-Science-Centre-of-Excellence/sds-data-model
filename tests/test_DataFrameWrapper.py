--- conflicted
+++ resolved
@@ -1,28 +1,17 @@
 from chispa.dataframe_comparer import assert_df_equality
-<<<<<<< HEAD
 from pyspark.sql import SparkSession
 from pyspark.sql import DataFrame as SparkDataFrame
 from pyspark.sql.functions import col
 from pyspark.sql.types import StructType, StructField, StringType
 from pytest import fixture
 from pandas import DataFrame
-=======
-from pandas import DataFrame
-from pyspark.sql import SparkSession
-from pyspark.sql.types import StringType, StructField, StructType
-from pytest import fixture
->>>>>>> 620fb2e3
 
 from sds_data_model.dataframe import DataFrameWrapper
 
 # Create dataframe to test against
-<<<<<<< HEAD
 expected_data = {'a': [1, 2, 3],
                  'b': [3, 4, 5],
                  'c': [5, 6, 7]}
-=======
-expected_data = {"a": [1, 2, 3], "b": [3, 4, 5]}
->>>>>>> 620fb2e3
 expected_df = DataFrame(expected_data)
 
 
@@ -40,11 +29,7 @@
     )
 
 
-<<<<<<< HEAD
-@fixture(scope='session')
-=======
 @fixture(scope="session")
->>>>>>> 620fb2e3
 def temp_file(tmpdir_factory):
     """Create a temporary directory and data for testing.
 
@@ -74,17 +59,11 @@
 @fixture
 def expected_schema() -> StructType:
     """Expected DataFrameWrapper schema."""
-<<<<<<< HEAD
     return StructType([
         StructField("a", StringType(), True),
         StructField("b", StringType(), True),
         StructField("c", StringType(), True)
     ])
-=======
-    return StructType(
-        [StructField("a", StringType(), True), StructField("b", StringType(), True)]
-    )
->>>>>>> 620fb2e3
 
 
 def test_vector_layer_from_files(
@@ -92,7 +71,6 @@
     temp_file,
     expected_name: str,
     expected_schema: StructType,
-<<<<<<< HEAD
     expected_metadata: None
 ) -> None:
     """Reading test data returns a DataFrameWrapper with expected values."""
@@ -103,34 +81,17 @@
             StructField('b', StringType(), True),
             StructField('c', StringType(), True)
         ]))
-=======
-    expected_metadata: None,
-) -> None:
-    """Reading test data returns a DataFrameWrapper with expected values."""
-    expected_spark = spark_session.createDataFrame(
-        expected_df,
-        schema=StructType(
-            [StructField("a", StringType(), True), StructField("b", StringType(), True)]
-        ),
-    )
->>>>>>> 620fb2e3
 
     received = DataFrameWrapper.from_files(
         spark=spark_session,
         data_path=str(temp_file),
-<<<<<<< HEAD
         read_file_kwargs={'header': True},
         name='Trial csv',
-=======
-        read_file_kwargs={"header": True},
-        name="Trial csv",
->>>>>>> 620fb2e3
     )
 
     assert received.name == expected_name
     assert received.metadata == expected_metadata
     assert received.data.schema == expected_schema
-<<<<<<< HEAD
     assert_df_equality(received.data, expected_spark)
 
 
@@ -247,7 +208,4 @@
     assert_df_equality(actual_spark_limit.data, expected_data_limit)
     assert_df_equality(actual_spark_select.data, expected_data_select)
     assert_df_equality(actual_spark_join.data, expected_data_join)
-    assert_df_equality(actual_spark_filter.data, expected_data_filter)
-=======
-    assert_df_equality(received.data, expected_spark)
->>>>>>> 620fb2e3
+    assert_df_equality(actual_spark_filter.data, expected_data_filter)