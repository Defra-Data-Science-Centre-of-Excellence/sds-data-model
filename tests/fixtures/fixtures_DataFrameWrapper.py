--- conflicted
+++ resolved
@@ -14,14 +14,10 @@
 from pyspark.sql.types import (
     ArrayType,
     BinaryType,
-<<<<<<< HEAD
     BooleanType,
     ByteType,
     DoubleType,
     FloatType,
-=======
-    DoubleType,
->>>>>>> 6f00aeb6
     IntegerType,
     LongType,
     ShortType,
@@ -235,7 +231,6 @@
 
 
 @fixture
-<<<<<<< HEAD
 def schema_for_rasterisation() -> StructType:
     return StructType(
         fields=[
@@ -250,7 +245,11 @@
             StructField("bng_index", StringType(), True),
             StructField("bounds", ArrayType(IntegerType()), True),
             StructField("geometry", BinaryType(), True),
-=======
+        ]
+    )
+
+
+@fixture
 def expected_schema_grouped() -> StructType:
     """Schema for expected DataFrame."""
     return StructType(
@@ -259,13 +258,11 @@
             StructField("avg(a)", DoubleType(), True),
             StructField("avg(b)", DoubleType(), True),
             StructField("avg(c)", DoubleType(), True),
->>>>>>> 6f00aeb6
         ]
     )
 
 
 @fixture
-<<<<<<< HEAD
 def bounds_column(bboxes=BBOXES) -> Tuple[BoundingBox, ...]:
     return tuple(bbox for index, bbox in enumerate(bboxes) if index % 2 == 0)
 
@@ -541,7 +538,9 @@
     ds.rio.write_transform(transform, inplace=True)
 
     return ds
-=======
+
+
+@fixture
 def expected_dataframe_grouped(
     spark_session: SparkSession,
     expected_schema_grouped: StructType,
@@ -558,7 +557,6 @@
         data=data,
         schema=expected_schema_grouped,
     )
->>>>>>> 6f00aeb6
 
 
 @fixture
