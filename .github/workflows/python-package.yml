# This workflow will install Python dependencies, run tests and lint with a variety of Python versions
# For more information see: https://help.github.com/actions/language-and-framework-guides/using-python-with-github-actions

name: CI

on:
  push:
<<<<<<< HEAD
    branches: [ develop, lara56/issue127 ]
=======
    branches: [ develop, lara56/issue106-update ]
>>>>>>> 620fb2e3
  pull_request:
    branches: [ develop ]

jobs:
  format:
    name: Format
    runs-on: ubuntu-latest
    strategy:
      fail-fast: false
      matrix:
        python-version: ["3.8"]
    steps:
      - name: Checkout repo
        uses: actions/checkout@v2
      - name: Set up Python ${{ matrix.python-version }}
        uses: actions/setup-python@v2
        with:
          python-version: ${{ matrix.python-version }}
      - name: Setup
        uses: ./actions/setup-environment
      - name: Run nox
        run: poetry run nox -s isort black
  static-type-analysis:
    name: Static type analysis
    runs-on: ubuntu-latest
    strategy:
      fail-fast: false
      matrix:
        python-version: ["3.8"]
    steps:
      - name: Checkout repo
        uses: actions/checkout@v2
      - name: Set up Python ${{ matrix.python-version }}
        uses: actions/setup-python@v2
        with:
          python-version: ${{ matrix.python-version }}
      - name: Setup
        uses: ./actions/setup-environment
      - name: Run nox
        run: poetry run nox -s mypy
  lint:
    name: Lint with flake8
    runs-on: ubuntu-latest
    strategy:
      fail-fast: false
      matrix:
        python-version: ["3.8"]
    steps:
      - name: Checkout repo
        uses: actions/checkout@v2
      - name: Set up Python ${{ matrix.python-version }}
        uses: actions/setup-python@v2
        with:
          python-version: ${{ matrix.python-version }}
      - name: Setup
        uses: ./actions/setup-environment
      - name: Run nox
        run: poetry run nox -s lint
  test:
    name: Test
    runs-on: ubuntu-latest
    strategy:
      fail-fast: false
      matrix:
        python-version: ["3.8"]
    steps:
      - name: Checkout repo
        uses: actions/checkout@v2
      - name: Set up Python ${{ matrix.python-version }}
        uses: actions/setup-python@v2
        with:
          python-version: ${{ matrix.python-version }}
      - name: Setup
        uses: ./actions/setup-environment
      - name: Run nox
        run: poetry run nox -s tests<|MERGE_RESOLUTION|>--- conflicted
+++ resolved
@@ -5,11 +5,8 @@
 
 on:
   push:
-<<<<<<< HEAD
-    branches: [ develop, lara56/issue127 ]
-=======
-    branches: [ develop, lara56/issue106-update ]
->>>>>>> 620fb2e3
+    branches: [ develop ]
+
   pull_request:
     branches: [ develop ]
 
