"""Nox sessions."""
import os
import sys
from pathlib import Path
from shutil import copytree, rmtree
from textwrap import dedent

import nox

try:
    from nox_poetry import Session, session
except ImportError:
    message = f"""\
    Nox failed to import the 'nox-poetry' package.

    Please install it using the following command:

    {sys.executable} -m pip install nox-poetry"""
    raise SystemExit(dedent(message)) from None


package = "sds_data_model"
python_versions = ["3.8"]
locations = "src", "tests", "noxfile.py"

nox.needs_version = ">= 2021.6.6"
nox.options.sessions = (
    "isort",
    "black",
    # "pre-commit",
<<<<<<< HEAD
    # "safety",
=======
    "safety",
>>>>>>> 4ad57853
    "mypy",
    # "tests",
    # "typeguard",
    # "xdoctest",
    "docs-build",
)


def activate_virtualenv_in_precommit_hooks(session: Session) -> None:
    """Activate virtualenv in hooks installed by pre-commit.

    This function patches git hooks installed by pre-commit to activate the
    session's virtual environment. This allows pre-commit to locate hooks in
    that environment when invoked from git.

    Args:
        session: The Session object.
    """
    assert session.bin is not None  # noqa: S101

    virtualenv = session.env.get("VIRTUAL_ENV")
    if virtualenv is None:
        return

    hookdir = Path(".git") / "hooks"
    if not hookdir.is_dir():
        return

    for hook in hookdir.iterdir():
        if hook.name.endswith(".sample") or not hook.is_file():
            continue

        text = hook.read_text()
        bindir = repr(session.bin)[1:-1]  # strip quotes
        if not (
            Path("A") == Path("a") and bindir.lower() in text.lower() or bindir in text
        ):
            continue

        lines = text.splitlines()
        if not (lines[0].startswith("#!") and "python" in lines[0].lower()):
            continue

        header = dedent(
            f"""\
            import os
            os.environ["VIRTUAL_ENV"] = {virtualenv!r}
            os.environ["PATH"] = os.pathsep.join((
                {session.bin!r},
                os.environ.get("PATH", ""),
            ))
            """
        )

        lines.insert(1, header)
        hook.write_text("\n".join(lines))


@session(python=python_versions)
def isort(session: Session) -> None:
    """Sort imports with isort."""
    args = session.posargs or locations
    session.install("isort")
    session.run("isort", *args)


@session(python=python_versions)
def black(session: Session) -> None:
    """Run black code formatter."""
    args = session.posargs or locations
    session.install("black")
    session.run("black", *args)


@session(name="pre-commit", python="3.8")
def precommit(session: Session) -> None:
    """Lint using pre-commit."""
    args = session.posargs or ["run", "--all-files", "--show-diff-on-failure"]
    session.install(
        "black",
        "darglint",
        "flake8",
        "flake8-bandit",
        "flake8-bugbear",
        "flake8-docstrings",
        "flake8-rst-docstrings",
        "pep8-naming",
        "pre-commit",
        "pre-commit-hooks",
        "pyupgrade",
        "reorder-python-imports",
    )
    session.run("pre-commit", *args)
    if args and args[0] == "install":
        activate_virtualenv_in_precommit_hooks(session)


@session(python="3.8")
def safety(session: Session) -> None:
    """Scan dependencies for insecure packages."""
    requirements = session.poetry.export_requirements()
    session.install("safety")
    session.run(
        "safety", 
        "check", 
        "--full-report", 
        f"--file={requirements}"
    )


@session(python=python_versions)
def mypy(session: Session) -> None:
    """Type-check using mypy."""
    args = session.posargs or ["src", "tests"]
    session.install(".")
    session.install("mypy", "pytest")
    session.run("mypy", *args)
    if not session.posargs:
        session.run("mypy", f"--python-executable={sys.executable}", "noxfile.py")


@session(python=python_versions)
def tests(session: Session) -> None:
    """Run the test suite."""
    session.install(".")
    session.install("coverage[toml]", "pytest", "pygments")
    try:
        session.run("coverage", "run", "--parallel", "-m", "pytest", *session.posargs)
    finally:
        if session.interactive:
            session.notify("coverage", posargs=[])


@session
def coverage(session: Session) -> None:
    """Produce the coverage report."""
    args = session.posargs or ["report"]

    session.install("coverage[toml]")

    if not session.posargs and any(Path().glob(".coverage.*")):
        session.run("coverage", "combine")

    session.run("coverage", *args)


@session(python=python_versions)
def typeguard(session: Session) -> None:
    """Runtime type checking using Typeguard."""
    session.install(".")
    session.install("pytest", "typeguard", "pygments")
    session.run("pytest", f"--typeguard-packages={package}", *session.posargs)


@session(python=python_versions)
def xdoctest(session: Session) -> None:
    """Run examples with xdoctest."""
    if session.posargs:
        args = [package, *session.posargs]
    else:
        args = [f"--modname={package}", "--command=all"]
        if "FORCE_COLOR" in os.environ:
            args.append("--colored=1")

    session.install(".")
    session.install("xdoctest[colors]")
    session.run("python", "-m", "xdoctest", *args)


@session(name="docs-build", python="3.8")
def docs_build(session: Session) -> None:
    """Build the documentation."""
    args = session.posargs or ["-M", "html", "source", "_build"]
    if not session.posargs and "FORCE_COLOR" in os.environ:
        args.insert(0, "--color")

    session.install(".")
    session.install("sphinx", "myst-parser")

    build_dir = Path("_build")
    html_dir = Path("_build/html")
    output_dir = Path("docs")
    no_jekyll = output_dir / ".nojekyll"

    session.run("sphinx-build", *args)

    if output_dir.exists():
        rmtree(output_dir)

    copytree(html_dir, output_dir)
    no_jekyll.touch()

    rmtree(build_dir)


@session(name="lint", python="3.8")
def lint(session: Session) -> None:
    """Lint using flake8."""
    args = session.posargs
    session.install(".")
    deps = [
        "flake8",
        "flake8-annotations",
        "flake8-bandit",
        "flake8-black",
        "flake8-bugbear",
        "flake8-docstrings",
        "flake8-isort",
        "darglint",
    ]
    session.install(*deps)
    session.install("flake8")
    session.run("flake8", *args)<|MERGE_RESOLUTION|>--- conflicted
+++ resolved
@@ -28,11 +28,7 @@
     "isort",
     "black",
     # "pre-commit",
-<<<<<<< HEAD
-    # "safety",
-=======
     "safety",
->>>>>>> 4ad57853
     "mypy",
     # "tests",
     # "typeguard",
