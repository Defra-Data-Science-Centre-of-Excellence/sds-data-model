[tool.poetry]
name = "sds-data-model"
version = "0.0.0"
description = "SDS Data Model"
authors = ["Ed Fawcett-Taylor <ed.fawcett-taylor@defra.gov.uk>"]
license = "MIT"
readme = "README.rst"
homepage = "https://github.com/Defra-Data-Science-Centre-of-Excellence/sds-data-model"
repository = "https://github.com/Defra-Data-Science-Centre-of-Excellence/sds-data-model"
documentation = "https://defra-data-science-centre-of-excellence.github.io/sds-data-model/"
classifiers = [
    "Development Status :: 1 - Planning",
]

[tool.poetry.urls]
Changelog = "https://github.com/Defra-Data-Science-Centre-of-Excellence/sds-data-model/releases"

[tool.poetry.dependencies]
python = "~3.8"
geopandas = "^0.10.2"
requests = "^2.27.1"
matplotlib = "^3.5.1"
rasterio = "^1.2.10"
xarray = "^2022.3.0"
zarr = "^2.11.1"
netCDF4 = "^1.5.8"
dask = {extras = ["diagnostics"], version = "^2022.4.0"}
Rtree = "^0.9.7"
s3fs = "^2022.3.0"
more-itertools = "^8.12.0"
<<<<<<< HEAD
xlrd = "^2.0.1"
openpyxl = "^3.0.10"
lxml = "^4.9.1"
pandas = "^1.4.3"
=======
>>>>>>> bf0c6bfa

[tool.poetry.dev-dependencies]
pytest = "^6.2.5"
coverage = {extras = ["toml"], version = "^6.1"}
safety = "^1.10.3"
mypy = {git = "https://github.com/python/mypy.git"}
typeguard = "^2.13.2"
xdoctest = {extras = ["colors"], version = "^0.15.10"}
sphinx = "^4.3.0"
sphinx-autobuild = ">=2021.3.14"
pre-commit = "^2.15.0"
flake8 = "^4.0.1"
black = ">=21.10b0"
flake8-bandit = "^2.1.2"
flake8-bugbear = "^21.9.2"
flake8-docstrings = "^1.6.0"
flake8-rst-docstrings = "^0.2.3"
pep8-naming = "^0.12.1"
darglint = "^1.8.1"
reorder-python-imports = "^2.6.0"
pre-commit-hooks = "^4.0.1"
Pygments = "^2.10.0"
pyupgrade = "^2.29.1"
ipykernel = "^6.9.2"
nox-poetry = "^1.0.1"
isort = "^5.10.1"
<<<<<<< HEAD
nox = "^2022.1.7"
pytest-datadir = "^1.3.1"
=======
myst-parser = "^0.18.0"
>>>>>>> bf0c6bfa

[tool.isort]
profile = "black"
multi_line_output = 3

[tool.coverage.paths]
source = ["src", "*/site-packages"]
tests = ["tests", "*/tests"]

[tool.coverage.run]
branch = true
source = ["sds_data_model", "tests"]

[tool.coverage.report]
show_missing = true
fail_under = 100

[tool.mypy]
warn_unreachable = true
warn_return_any = true
warn_unused_configs = true
pretty = true
show_column_numbers = true
show_error_codes = true
show_error_context = true
ignore_missing_imports = true 

[build-system]
requires = ["poetry-core>=1.0.0"]
build-backend = "poetry.core.masonry.api"<|MERGE_RESOLUTION|>--- conflicted
+++ resolved
@@ -28,13 +28,10 @@
 Rtree = "^0.9.7"
 s3fs = "^2022.3.0"
 more-itertools = "^8.12.0"
-<<<<<<< HEAD
 xlrd = "^2.0.1"
 openpyxl = "^3.0.10"
 lxml = "^4.9.1"
 pandas = "^1.4.3"
-=======
->>>>>>> bf0c6bfa
 
 [tool.poetry.dev-dependencies]
 pytest = "^6.2.5"
@@ -61,12 +58,9 @@
 ipykernel = "^6.9.2"
 nox-poetry = "^1.0.1"
 isort = "^5.10.1"
-<<<<<<< HEAD
 nox = "^2022.1.7"
 pytest-datadir = "^1.3.1"
-=======
 myst-parser = "^0.18.0"
->>>>>>> bf0c6bfa
 
 [tool.isort]
 profile = "black"
