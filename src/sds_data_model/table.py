--- conflicted
+++ resolved
@@ -1,7 +1,6 @@
 import json
 from dataclasses import dataclass
 from pathlib import Path
-<<<<<<< HEAD
 from typing import Any, Dict, List, Optional, Type, TypeVar, Union
 
 from pandas import (
@@ -16,11 +15,6 @@
 from typing_extensions import Self
 
 from sds_data_model._table import _update_datatypes
-=======
-from pandas import (DataFrame, Series,
-                    read_csv, read_json, read_excel, read_parquet, to_numeric)
-
->>>>>>> 71dd1691
 from sds_data_model.metadata import Metadata
 from sds_data_model._table import _update_datatypes
 
@@ -86,19 +80,11 @@
             raise NotImplementedError(f"File format '{suffix}' not supported.")
 
         df = file_reader[suffix](data_path, **data_kwargs)
-<<<<<<< HEAD
 
         # update data types so they are not the default dtypes when read in using pandas.
         # Pandas default to the largest dtype (eg. int64) which takes up unnecessary space
         df = _update_datatypes(df)
 
-=======
-        
-        # update data types so they are not the default dtypes when read in using pandas. 
-        #Pandas default to the largest dtype (eg. int64) which takes up unnecessary space
-        df = _update_datatypes(df)
-        
->>>>>>> 71dd1691
         if not metadata_path:
             try:
                 # This is the default for csvw
