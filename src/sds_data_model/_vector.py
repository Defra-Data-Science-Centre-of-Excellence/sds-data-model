--- conflicted
+++ resolved
@@ -11,20 +11,12 @@
 from more_itertools import chunked
 from numpy import arange, ones, zeros
 from pandas import DataFrame, Series, merge
-<<<<<<< HEAD
 from pyogrio import read_dataframe, read_info
-=======
-from pyogrio.core import ogr_read_info
->>>>>>> 608cf2f4
 from rasterio.features import geometry_mask, rasterize
 from rasterio.dtypes import get_minimum_dtype
 from shapely.geometry import box
 from shapely.geometry.base import BaseGeometry
 from xarray import DataArray
-<<<<<<< HEAD
-=======
-from osgeo.ogr import Open, Layer
->>>>>>> 608cf2f4
 
 from sds_data_model.constants import (
     BNG,
@@ -127,12 +119,7 @@
 ) -> Generator[Tuple[BaseGeometry, Any], None, None]:
     """Yields (Geometry, value) tuples for every row in a GeoDataFrame."""
     return (
-<<<<<<< HEAD
         (geometry, value) for geometry, value in zip(gpdf["geometry"], gpdf[column])
-=======
-        (geometry, value)
-        for geometry, value in zip(gpdf["geometry"], gpdf[column])
->>>>>>> 608cf2f4
     )
 
 @delayed
@@ -188,7 +175,6 @@
     )
 
 
-<<<<<<< HEAD
 def _get_info(
     data_path: str,
     data_kwargs: Optional[Dict[str, Any]] = None,
@@ -321,22 +307,6 @@
             data_path,
         )
 
-=======
-def _get_schema(
-    data_path: str,
-    **kwargs,
-) -> Dict[str, str]:
-    """Uses pyogrio.core.ogr_read_info to read file fields and dtypes and return as dict"""
-    return {
-        fields: dtypes 
-        for fields, dtypes in zip(
-            *map(
-                ogr_read_info(data_path, **kwargs).get, ["fields", "dtypes"]
-            )
-        )
-    }
-    
->>>>>>> 608cf2f4
 
 def _get_categorical_column(
     df: DataFrame,
@@ -345,7 +315,6 @@
     column = df.loc[:, column_name]
     return column.astype("category")
 
-<<<<<<< HEAD
 
 def _get_category_lookup(
     categorical_column: Series,
@@ -365,7 +334,6 @@
     else:
         return str(dtype)
 
-=======
 def _get_category_lookup(
     categorical_column: Series,
 ) -> CategoryLookup:
@@ -375,14 +343,12 @@
     categorical_column: Series,    
 ) -> str:
     return str(categorical_column.cat.codes.dtype)
->>>>>>> 608cf2f4
 
 def _get_categories_and_dtypes(
     data_path: str,
     convert_to_categorical: List[str],
     data_kwargs: Optional[Dict[str, str]] = None,
 ) -> Tuple[CategoryLookups, Schema]:
-<<<<<<< HEAD
     """Category and dtype looks for each column."""
 
     if data_kwargs:
@@ -401,22 +367,6 @@
         data_path=data_path,
         data_kwargs=_data_kwargs,
     )
-=======
-            """Category and dtype looks for each column."""
-    if data_kwargs:
-        df = read_dataframe(
-            data_path,
-            read_geometry=False,
-            columns=[convert_to_categorical],
-            **data_kwargs,
-        )
-    else:
-        df = read_dataframe(
-            data_path,
-            read_geometry=False,
-            columns=[convert_to_categorical],
-        )
->>>>>>> 608cf2f4
     categorical_columns = tuple(
         (
             column_name,
@@ -424,7 +374,6 @@
                 df=df,
                 column_name=column_name,
             ),
-<<<<<<< HEAD
         )
         for column_name in convert_to_categorical
     )
@@ -439,18 +388,6 @@
     return (category_lookups, category_dtypes)
 
 
-=======
-         ) for column_name in convert_to_categorical
-    )
-    category_lookups = {
-        column_name: _get_category_lookup(categorical_column) for column_name, categorical_column in categorical_columns
-    }
-    category_dtypes = {
-        column_name: _get_category_dtype(categorical_column) for column_name, categorical_column in categorical_columns
-    }
-    return (category_lookups, category_dtypes)
-
->>>>>>> 608cf2f4
 def _get_index_of_category(
     category_lookup: CategoryLookup,
     category: str,
@@ -469,11 +406,7 @@
     return list(category_lookup.keys())[index]
 
 
-<<<<<<< HEAD
 def _recode_categorical_strings(
-=======
-def _recode_categorical_strings_ed(
->>>>>>> 608cf2f4
     gpdf: GeoDataFrame,
     column: str,
     category_lookups: CategoryLookups,
@@ -489,7 +422,6 @@
     return gpdf
 
 
-<<<<<<< HEAD
 def _check_layer_projection(
     info: Dict[str, Any],
 ) -> None:
@@ -518,49 +450,4 @@
         metadata = None
     else:
         metadata = Metadata.from_file(metadata_path)
-    return metadata
-=======
-def _get_layer(
-    path: str, **kwargs
-) -> Layer:
-    """Returns a single layer from an OGR-compatible vector file.
-
-    If no layer identifier is provided then the first (0th) layer is returned.
-
-    Args:
-        path (str): Path to OGR-compatible vector file. 
-
-    Returns:
-        Layer: An ogr.Layer object.
-    """
-    if "layer" in kwargs:
-        iLayer = kwargs.get("layer")
-    else:
-        iLayer = 0
-
-    dataset = Open(path)
-    layer = dataset.GetLayer(iLayer=iLayer)
-
-    return(layer)
-
-def _check_layer_projection(
-    path: str, **kwargs
-) -> None:
-    """Checks whether the projection of an OGR-compatible vector layer is British National Grid (EPSG:27700).
-
-    Args:
-        path (str): Path to OGR-compatible vector file.
-
-    Raises:
-        Exception: When projection of input layer does not match the British National Grid Spatial Reference System. 
-    """    
-    layer = _get_layer(path, **kwargs)
-    layer_prj = layer.GetSpatialRef()
-    
-    # check if projection of input data matches BNG stated in constants
-    if(layer_prj.IsSame(BNG)):
-        # add any logging requirements
-        print("Logging gubbins to go here")
-    else:
-        raise Exception("Input dataset not in British National Grid. Reproject source data.")
->>>>>>> 608cf2f4
+    return metadata