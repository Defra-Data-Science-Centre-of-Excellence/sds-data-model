from asyncio import run
from dataclasses import asdict
from typing import Any, Dict, Generator, List, Optional, Tuple, Union


from affine import Affine
from dask.array import block, from_delayed
from dask.delayed import Delayed, delayed
from geopandas import GeoDataFrame, read_file
from more_itertools import chunked
from numpy import arange, ones, zeros
from pandas import DataFrame, Series, merge
from rasterio.dtypes import get_minimum_dtype
from rasterio.features import geometry_mask, rasterize
from rasterio.dtypes import get_minimum_dtype
from shapely.geometry import box
from shapely.geometry.base import BaseGeometry
from xarray import DataArray

from sds_data_model.constants import (
    BNG_XMAX,
    BNG_XMIN,
    BNG_YMAX,
    BNG_YMIN,
    CELL_SIZE,
    OUT_SHAPE,
    BoundingBox,
)
from sds_data_model.metadata import Metadata


@delayed
def _from_file(
    data_path: str,
    bbox: BoundingBox,
    **kwargs: Dict[str, Any],
) -> Delayed:
    """Returns a delayed GeoDataFrame clipped to a given bounding box."""
    return read_file(
        filename=data_path,
        bbox=box(*bbox),
        **kwargs,
    )


@delayed
def _select(gpdf: Delayed, columns: List[str]) -> Delayed:
    """Returns given columns from a delayed GeoDataFrame."""
    return gpdf[columns]


@delayed
def _where(gpdf: Delayed, condition: Series) -> Delayed:
    """Returns a delayed GeoDataFrame filtered by a given condition."""
    return gpdf[condition]


@delayed
def _join(
    gpdf: Delayed,
    other: DataFrame,
    how: str,
    fillna: Optional[Dict[str, Any]] = None,
    **kwargs,
) -> Delayed:
    """Returns a delayed GeoDataFrame joined to a given DataFrame."""
    _gpdf = merge(
        left=gpdf,
        right=other,
        how=how,
        **kwargs,
    )
    if fillna:
        return _gpdf.fillna(fillna)
    else:
        return _gpdf


@delayed
def _get_mask(
    gpdf: GeoDataFrame,
    invert: bool,
    out_shape: Tuple[int, int],
    dtype: str,
    transform: Affine,
) -> Delayed:
    """Returns a delayed boolean Numpy ndarray where 1 means the pixel overlaps a geometry."""
    if all(gpdf.geometry.is_empty) and invert:
        return zeros(
            shape=out_shape,
            dtype=dtype,
        )
    elif all(gpdf.geometry.is_empty) and not invert:
        return ones(
            shape=out_shape,
            dtype=dtype,
        )
    else:
        return geometry_mask(
            geometries=gpdf.geometry,
            out_shape=out_shape,
            transform=transform,
            invert=invert,
        ).astype(dtype)


def _get_shapes(
    gpdf: GeoDataFrame,
    column: str,
) -> Generator[Tuple[BaseGeometry, Any], None, None]:
    """Yields (Geometry, value) tuples for every row in a GeoDataFrame."""
    return (
<<<<<<< HEAD
        (geometry, value) for geometry, value in zip(gpdf["geometry"], gpdf[column])
=======
        (geometry, value)
        for geometry, value in zip(gpdf["geometry"], gpdf[column])
>>>>>>> 37008369
    )

def _get_col_dtype(
    gpdf: GeoDataFrame,
    column: str,
) -> str:
    """This method takes a vectortile and returns the minimum rasterio data type required to represent the data in the column of interest."""
    return get_minimum_dtype(gpdf[column])


def _get_col_dtype(
    gpdf: GeoDataFrame,
    column: str,
) -> str:
    """This method takes a vectortile and returns the minimum rasterio data type required to represent the data in the column of interest."""
    return get_minimum_dtype(gpdf[column])


@delayed
def _to_raster(
    gpdf: GeoDataFrame,
    column: str,
    out_shape: Tuple[int, int],
    dtype: str,
    transform: Affine,
    **kwargs,
) -> Delayed:
    """Returns a delayed boolean Numpy ndarray with values taken from a given column."""
    if all(gpdf.geometry.is_empty):
        return zeros(
            shape=out_shape,
            dtype=dtype,
        )
    else:
        shapes = _get_shapes(
            gpdf=gpdf,
            column=column,
        )
        return rasterize(
            shapes=shapes,
            out_shape=out_shape,
            transform=transform,
            dtype=dtype,
            **kwargs,
        )


def _from_delayed_to_data_array(
    delayed_arrays: Tuple[Delayed],
    name: str,
    metadata: Metadata,
    dtype: str,
) -> DataArray:
    """Converts a 1D delayed Numpy array into a 2D DataArray."""
    dask_arrays = tuple(
        from_delayed(mask, dtype=dtype, shape=OUT_SHAPE) for mask in delayed_arrays
    )
    rows = chunked(dask_arrays, 7)
    data = block(list(rows))
    _metadata = asdict(metadata) if metadata else None
    return DataArray(
        data=data,
        coords={
            "northings": ("northings", arange(BNG_YMAX, BNG_YMIN, -CELL_SIZE)),
            "eastings": ("eastings", arange(BNG_XMIN, BNG_XMAX, CELL_SIZE)),
        },
        name=name,
        attrs=_metadata,
    )<|MERGE_RESOLUTION|>--- conflicted
+++ resolved
@@ -110,12 +110,7 @@
 ) -> Generator[Tuple[BaseGeometry, Any], None, None]:
     """Yields (Geometry, value) tuples for every row in a GeoDataFrame."""
     return (
-<<<<<<< HEAD
         (geometry, value) for geometry, value in zip(gpdf["geometry"], gpdf[column])
-=======
-        (geometry, value)
-        for geometry, value in zip(gpdf["geometry"], gpdf[column])
->>>>>>> 37008369
     )
 
 def _get_col_dtype(
