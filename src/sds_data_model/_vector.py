--- conflicted
+++ resolved
@@ -16,6 +16,7 @@
 from shapely.geometry.base import BaseGeometry
 from xarray import DataArray
 from osgeo.ogr import Open, Layer
+
 from sds_data_model.constants import (
     BNG,
     BNG_XMAX,
@@ -26,8 +27,11 @@
     OUT_SHAPE,
     BoundingBox,
 )
-
 from sds_data_model.metadata import Metadata
+
+CategoryLookup = Dict[str, Dict[int, str]]
+CategoryLookups = Dict[str, CategoryLookup]
+Schema = Dict[str, str]
 
 
 @delayed
@@ -167,14 +171,6 @@
         attrs=_metadata,
     )
 
-<<<<<<< HEAD
-from typing import Tuple, Optional
-
-from pandas import DataFrame, Series
-
-CategoryLookup = Dict[str, Dict[int, str]]
-CategoryLookups = Dict[str, CategoryLookup]
-Schema = Dict[str, str]
 
 def _get_categorical_column(
     df: DataFrame,
@@ -261,7 +257,8 @@
         )
     )
     return gpdf
-=======
+
+
 def _get_layer(
     path: str, **kwargs
 ) -> Layer:
@@ -304,5 +301,4 @@
         # add any logging requirements
         print("Logging gubbins to go here")
     else:
-        raise Exception("Input dataset not in British National Grid. Reproject source data.")
->>>>>>> e3ee5907
+        raise Exception("Input dataset not in British National Grid. Reproject source data.")