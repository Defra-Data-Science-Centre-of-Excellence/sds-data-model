--- conflicted
+++ resolved
@@ -37,10 +37,7 @@
 from xarray import DataArray, Dataset, merge, open_dataset
 
 from sds_data_model.metadata import Metadata
-<<<<<<< HEAD
 from graphviz import Digraph
-=======
->>>>>>> 516b473b
 
 
 @udf(returnType=ArrayType(FloatType()))
@@ -690,26 +687,46 @@
         return True
     except FileNotFoundError:
         return False
-<<<<<<< HEAD
-    
-    
-def _package_attrs(metadata: Union[None, Metadata] = None,
-                   graph: Union[None, Digraph] = None,
-                   ) -> Dict:
+
+
+def _warn_zarr_overwrite(
+    path: str,
+    overwrite: bool,
+) -> None:
+    """Conditionally raise error or warning for a given zarr path.
+
+    Args:
+        path (str): Directory to check for zarr file(s).
+        overwrite (bool): Whether zarr is intended to be overwritten.
+
+    Raises:
+        ValueError: If overwrite is false and path exists.
+    """
+    if (_path := Path(path)).exists():
+        if overwrite is False and _check_for_zarr(_path):
+            raise ValueError(f"Zarr file already exists in {_path}.")
+
+        if overwrite is True and _check_for_zarr(_path):
+            warning("Overwriting existing zarr.")
+
+
+def _package_attrs(
+    metadata: Union[None, Metadata] = None,
+    graph: Union[None, Digraph] = None,
+) -> Dict:
     """Create a dictionary of attributes to be added to a zarr file.
-    
+
     This function is flexible, creating a dictionary, depending on which data
     are present to be written into the attrs. It always returns a dictionary
     but it's contents will differ depending on what is provided.
-    
+
     Args:
         metadata (Optional[None, metadata]): Metadata object to include in the attrs.
         graph (Optional[None, Digraph]): DAG object to include in the attrs.
-        
+
     Returns:
         Dict: Dictionary containing any combination of metadata and a graph or neither.
     """
-        
     if metadata and graph:
         combo = asdict(metadata)
         combo["DAG_source"] = graph.source
@@ -719,27 +736,4 @@
     elif graph:
         return {"DAG_source": graph.source}
     else:
-        return {}
-=======
-
-
-def _warn_zarr_overwrite(
-    path: str,
-    overwrite: bool,
-) -> None:
-    """Conditionally raise error or warning for a given zarr path.
-
-    Args:
-        path (str): Directory to check for zarr file(s).
-        overwrite (bool): Whether zarr is intended to be overwritten.
-
-    Raises:
-        ValueError: If overwrite is false and path exists.
-    """
-    if (_path := Path(path)).exists():
-        if overwrite is False and _check_for_zarr(_path):
-            raise ValueError(f"Zarr file already exists in {_path}.")
-
-        if overwrite is True and _check_for_zarr(_path):
-            warning("Overwriting existing zarr.")
->>>>>>> 516b473b
+        return {}