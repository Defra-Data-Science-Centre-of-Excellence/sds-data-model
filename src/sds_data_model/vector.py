from dataclasses import dataclass
<<<<<<< HEAD
from typing import Any, Dict, Generator, List, Optional, Tuple, TypeVar
=======
from typing import Any, Dict, Generator, List, Optional, TypeVar, Tuple
>>>>>>> 71dd1691

from affine import Affine
from dask.delayed import Delayed
from geopandas import GeoDataFrame
from pandas import DataFrame, Series
from shapely.geometry import box
from xarray import DataArray, Dataset, merge

from sds_data_model._vector import (
    _check_layer_projection,
    _from_delayed_to_data_array,
    _from_file,
    _get_categories_and_dtypes,
    _get_gpdf,
    _get_info,
    _get_mask,
    _get_metadata,
    _get_name,
    _get_schema,
    _join,
    _recode_categorical_strings,
    _select,
    _to_raster,
    _where,
<<<<<<< HEAD
=======
    _get_schema,
    _get_categories_and_dtypes,
    _recode_categorical_strings,
    _get_info,
    _check_layer_projection,
    _get_gpdf,
    _get_name,
    _get_metadata,
>>>>>>> 71dd1691
)
from sds_data_model.constants import (
    BBOXES,
    CELL_SIZE,
<<<<<<< HEAD
    OUT_SHAPE,
    BoundingBox,
=======
    BoundingBox,
    OUT_SHAPE,
>>>>>>> 71dd1691
    CategoryLookups,
    Schema,
)
from sds_data_model.logger import log
from sds_data_model.metadata import Metadata
<<<<<<< HEAD
=======
from sds_data_model.logger import log
>>>>>>> 71dd1691

_VectorTile = TypeVar("_VectorTile", bound="VectorTile")


@dataclass
class VectorTile:
    bbox: BoundingBox
    gpdf: Delayed

    @property
    def transform(self: _VectorTile) -> Affine:
        xmin, _, _, ymax = self.bbox
        return Affine(CELL_SIZE, 0, xmin, 0, -CELL_SIZE, ymax)

    @classmethod
    def from_file(
        cls: _VectorTile,
        data_path: str,
        bbox: BoundingBox,
        convert_to_categorical: Optional[List[str]] = None,
        category_lookups: Optional[CategoryLookups] = None,
        data_kwargs: Optional[Dict[str, Any]] = None,
    ) -> _VectorTile:
        gpdf = _from_file(
            data_path=data_path,
            bbox=bbox,
            convert_to_categorical=convert_to_categorical,
            category_lookups=category_lookups,
            data_kwargs=data_kwargs,
        )

        return cls(
            bbox=bbox,
            gpdf=gpdf,
        )

    def select(self: _VectorTile, columns: List[str]) -> _VectorTile:
        gpdf = _select(gpdf=self.gpdf, columns=columns)
        return VectorTile(
            bbox=self.bbox,
            gpdf=gpdf,
        )

    def where(self: _VectorTile, condition: Series) -> _VectorTile:
        gpdf = _where(gpdf=self.gpdf, condition=condition)
        return VectorTile(
            bbox=self.bbox,
            gpdf=gpdf,
        )

    def join(
        self: _VectorTile,
        other: DataFrame,
        how: str,
        fillna: Optional[Dict[str, Any]] = None,
        **kwargs,
    ) -> _VectorTile:
        gpdf = _join(
            gpdf=self.gpdf,
            other=other,
            how=how,
            fillna=fillna,
            **kwargs,
        )
        return VectorTile(
            bbox=self.bbox,
            gpdf=gpdf,
        )

    def to_mask(
        self: _VectorTile,
        out_shape: Tuple[int, int] = OUT_SHAPE,
        invert: bool = True,
        dtype: str = "uint8",
    ) -> Delayed:
        mask = _get_mask(
            gpdf=self.gpdf,
            out_shape=out_shape,
            transform=self.transform,
            invert=invert,
            dtype=dtype,
        )

        return mask

    def to_raster(
        self: _VectorTile,
        column: str,
        out_shape: Tuple[int, int] = OUT_SHAPE,
        dtype: str = "uint8",
    ) -> Delayed:
        raster = _to_raster(
            gpdf=self.gpdf,
            column=column,
            out_shape=out_shape,
            transform=self.transform,
            dtype=dtype,
        )

        return raster


_TiledVectorLayer = TypeVar("_TiledVectorLayer", bound="TiledVectorLayer")


@dataclass
class TiledVectorLayer:
    name: str
    tiles: Generator[VectorTile, None, None]
    schema: Schema
    metadata: Optional[Metadata] = None
    category_lookups: Optional[CategoryLookups] = None

    @classmethod
    @log
    def from_files(
        cls: _TiledVectorLayer,
        data_path: str,
        bboxes: Tuple[BoundingBox] = BBOXES,
        data_kwargs: Optional[Dict[str, Any]] = None,
        convert_to_categorical: Optional[List[str]] = None,
        metadata_path: Optional[str] = None,
        name: Optional[str] = None,
    ) -> _TiledVectorLayer:
        info = _get_info(
            data_path=data_path,
            data_kwargs=data_kwargs,
        )

        _check_layer_projection(info)

        schema = _get_schema(info)

        metadata = _get_metadata(
            data_path=data_path,
            metadata_path=metadata_path,
        )

        _name = _get_name(
            name=name,
            metadata=metadata,
        )

        if convert_to_categorical:
            category_lookups, dtype_lookup = _get_categories_and_dtypes(
                data_path=data_path,
                convert_to_categorical=convert_to_categorical,
                data_kwargs=data_kwargs,
            )
            tiles = tuple(
                VectorTile.from_file(
                    data_path=data_path,
                    bbox=bbox,
                    convert_to_categorical=convert_to_categorical,
                    category_lookups=category_lookups,
                    data_kwargs=data_kwargs,
                )
                for bbox in bboxes
            )
            schema = {**schema, **dtype_lookup}
        else:
            category_lookups = None
            tiles = tuple(
                VectorTile.from_file(
                    data_path=data_path,
                    bbox=bbox,
                    data_kwargs=data_kwargs,
                )
                for bbox in bboxes
            )

        return cls(
            name=_name,
            tiles=tiles,
            metadata=metadata,
            category_lookups=category_lookups,
            schema=schema,
        )

    @log
    def select(self: _TiledVectorLayer, columns: List[str]) -> _TiledVectorLayer:
        tiles = tuple(tile.select(columns) for tile in self.tiles)

        tiled_vector_layer = TiledVectorLayer(
            name=self.name,
            tiles=tiles,
            metadata=self.metadata,
            category_lookups=self.category_lookups,
            schema=self.schema,
        )

        return tiled_vector_layer

    @log
    def where(self: _TiledVectorLayer, condition: Series) -> _TiledVectorLayer:
        tiles = tuple(tile.where(condition) for tile in self.tiles)

        tiled_vector_layer = TiledVectorLayer(
            name=self.name,
            tiles=tiles,
            metadata=self.metadata,
            category_lookups=self.category_lookups,
            schema=self.schema,
        )

        return tiled_vector_layer

    @log
    def join(
        self: _TiledVectorLayer,
        other: DataFrame,
        how: str = "left",
        fillna: Optional[Dict[str, Any]] = None,
        **kwargs,
    ) -> _TiledVectorLayer:
        tiles = tuple(
            tile.join(
                other=other,
                how=how,
                fillna=fillna,
                **kwargs,
            )
            for tile in self.tiles
        )

        # Update schema to include columns names and dtypes from dataframe being joined
        schema_df = other.dtypes.apply(lambda col: col.name).to_dict()
        schema = self.schema
        schema = schema.update(schema_df)

        tiled_vector_layer = TiledVectorLayer(
            name=self.name,
            tiles=tiles,
            metadata=self.metadata,
            category_lookups=self.category_lookups,
            schema=self.schema,
        )

        return tiled_vector_layer

    @log
    def to_data_array_as_mask(self: _TiledVectorLayer) -> DataArray:
        delayed_masks = (tile.to_mask() for tile in self.tiles)

        data_array = _from_delayed_to_data_array(
            delayed_arrays=delayed_masks,
            name=self.name,
            metadata=self.metadata,
            dtype="uint8",
        )

        return data_array

    @log
    def to_dataset_as_raster(
        self: _TiledVectorLayer,
        columns: List[str],
    ) -> Dataset:
        """This method rasterises the specified columns using a schema defined in VectorLayer.
        If columns have been specified as categorical by the user it updates the schema to uint32."""

        tiles = list(self.tiles)

        delayed_rasters = (
            (tile.to_raster(column=i, dtype=self.schema[i]) for tile in tiles)
            for i in columns
        )

        dataset = merge(
            [
                _from_delayed_to_data_array(
                    delayed_arrays=i,
                    name=j,
                    metadata=self.metadata,
                    dtype=self.schema[j],
                )
                for i, j in zip(delayed_rasters, columns)
            ]
        )

        return dataset


_VectorLayer = TypeVar("_VectorLayer", bound="VectorLayer")


@dataclass
class VectorLayer:
    name: str
    gpdf: GeoDataFrame
    schema: Schema
    metadata: Optional[Metadata] = None
    category_lookups: Optional[CategoryLookups] = None

    @classmethod
    @log
    def from_files(
        cls: _VectorLayer,
        data_path: str,
        data_kwargs: Optional[Dict[str, Any]] = None,
        convert_to_categorical: Optional[List[str]] = None,
        metadata_path: Optional[str] = None,
        name: Optional[str] = None,
    ) -> _VectorLayer:
        info = _get_info(
            data_path=data_path,
            data_kwargs=data_kwargs,
        )

        _check_layer_projection(info)

        schema = _get_schema(info)
<<<<<<< HEAD

        metadata = _get_metadata(
            data_path=data_path,
            metadata_path=metadata_path,
        )

        _name = _get_name(
            name=name,
            metadata=metadata,
        )

=======

        metadata = _get_metadata(
            data_path=data_path,
            metadata_path=metadata_path,
        )

        _name = _get_name(
            name=name,
            metadata=metadata,
        )

>>>>>>> 71dd1691
        gpdf = _get_gpdf(
            data_path=data_path,
            data_kwargs=data_kwargs,
        )

        if convert_to_categorical:
            category_lookups, dtype_lookup = _get_categories_and_dtypes(
                data_path=data_path,
                convert_to_categorical=convert_to_categorical,
                data_kwargs=data_kwargs,
            )
            for column in convert_to_categorical:
                gpdf = _recode_categorical_strings(
                    gpdf=gpdf,
                    column=column,
                    category_lookups=category_lookups,
                )
            schema = {**schema, **dtype_lookup}
        else:
            category_lookups = None

        return cls(
            name=_name,
            gpdf=gpdf,
            metadata=metadata,
            category_lookups=category_lookups,
            schema=schema,
        )

    @log
<<<<<<< HEAD
    def to_tiles(self, bboxes: Tuple[BoundingBox, ...] = BBOXES) -> TiledVectorLayer:
=======
    def to_tiles(self, bboxes: Tuple[BoundingBox] = BBOXES) -> TiledVectorLayer:
>>>>>>> 71dd1691
        tiles = (
            VectorTile(
                bbox=bbox,
                gpdf=self.gpdf.clip(box(*bbox)),
            )
            for bbox in bboxes
        )

        return TiledVectorLayer(
            name=self.name,
            tiles=tiles,
            metadata=self.metadata,
            category_lookups=self.category_lookups,
            schema=self.schema,
        )<|MERGE_RESOLUTION|>--- conflicted
+++ resolved
@@ -1,9 +1,5 @@
 from dataclasses import dataclass
-<<<<<<< HEAD
 from typing import Any, Dict, Generator, List, Optional, Tuple, TypeVar
-=======
-from typing import Any, Dict, Generator, List, Optional, TypeVar, Tuple
->>>>>>> 71dd1691
 
 from affine import Affine
 from dask.delayed import Delayed
@@ -28,37 +24,18 @@
     _select,
     _to_raster,
     _where,
-<<<<<<< HEAD
-=======
-    _get_schema,
-    _get_categories_and_dtypes,
-    _recode_categorical_strings,
-    _get_info,
-    _check_layer_projection,
-    _get_gpdf,
-    _get_name,
-    _get_metadata,
->>>>>>> 71dd1691
 )
 from sds_data_model.constants import (
     BBOXES,
     CELL_SIZE,
-<<<<<<< HEAD
     OUT_SHAPE,
     BoundingBox,
-=======
-    BoundingBox,
-    OUT_SHAPE,
->>>>>>> 71dd1691
     CategoryLookups,
     Schema,
 )
 from sds_data_model.logger import log
 from sds_data_model.metadata import Metadata
-<<<<<<< HEAD
-=======
 from sds_data_model.logger import log
->>>>>>> 71dd1691
 
 _VectorTile = TypeVar("_VectorTile", bound="VectorTile")
 
@@ -371,7 +348,6 @@
         _check_layer_projection(info)
 
         schema = _get_schema(info)
-<<<<<<< HEAD
 
         metadata = _get_metadata(
             data_path=data_path,
@@ -383,19 +359,6 @@
             metadata=metadata,
         )
 
-=======
-
-        metadata = _get_metadata(
-            data_path=data_path,
-            metadata_path=metadata_path,
-        )
-
-        _name = _get_name(
-            name=name,
-            metadata=metadata,
-        )
-
->>>>>>> 71dd1691
         gpdf = _get_gpdf(
             data_path=data_path,
             data_kwargs=data_kwargs,
@@ -426,11 +389,7 @@
         )
 
     @log
-<<<<<<< HEAD
     def to_tiles(self, bboxes: Tuple[BoundingBox, ...] = BBOXES) -> TiledVectorLayer:
-=======
-    def to_tiles(self, bboxes: Tuple[BoundingBox] = BBOXES) -> TiledVectorLayer:
->>>>>>> 71dd1691
         tiles = (
             VectorTile(
                 bbox=bbox,
