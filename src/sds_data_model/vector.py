--- conflicted
+++ resolved
@@ -152,6 +152,7 @@
     tiles: Generator[VectorTile, None, None]
     metadata: Optional[Metadata]
     category_lookup: Optional[Dict[str, Any]]
+    schema: Dict[str, str]
 
     @classmethod
     def from_files(
@@ -270,27 +271,27 @@
         
         tiles = list(self.tiles)
 
-        if self.category_lookup:
-            print(self.category_lookup)
-
-        col_dtypes = (
+        # if self.category_lookup:
+        #     print(self.category_lookup)
+
+        # col_dtypes = (
+        #     (
+        #         tile.get_col_dtype(column=i)
+        #         for tile in tiles
+        #     ) 
+        #     for i in columns
+        # )
+
+        # col_dtypes_clean = [[x for x in list(i) if x is not None] for i in col_dtypes]
+        # col_dtypes_levels = [[raster_dtype_levels.index(x) for x in i] for i in col_dtypes_clean]
+        # dtype = [raster_dtype_levels[max(i)] for i in col_dtypes_levels]
+
+        delayed_rasters = (
             (
-                tile.get_col_dtype(column=i)
+                tile.to_raster(column=i, dtype=self.schema[i])
                 for tile in tiles
             ) 
             for i in columns
-        )
-
-        col_dtypes_clean = [[x for x in list(i) if x is not None] for i in col_dtypes]
-        col_dtypes_levels = [[raster_dtype_levels.index(x) for x in i] for i in col_dtypes_clean]
-        dtype = [raster_dtype_levels[max(i)] for i in col_dtypes_levels]
-
-        delayed_rasters = (
-            (
-                tile.to_raster(column=i, dtype=j)
-                for tile in tiles
-            ) 
-            for i, j in zip(columns, dtype)
         )
 
         dataset = merge(
@@ -299,9 +300,9 @@
                     delayed_arrays=i,
                     name=j,
                     metadata=self.metadata,
-                    dtype=k,
+                    dtype=self.schema[j],
                 ) 
-                for i, j, k in zip(delayed_rasters, columns, dtype)
+                for i, j in zip(delayed_rasters, columns)
             ]
         )
 
@@ -318,12 +319,9 @@
     name: str
     gpdf: GeoDataFrame
     metadata: Optional[Metadata]
-<<<<<<< HEAD
+    schema: Dict[str, str]
     category_lookup: Optional[Dict[str, Any]] = None
-=======
-    schema: Dict[str, str]
->>>>>>> 3edf2cca
-
+    
     @classmethod
     def from_files(
         cls: _VectorLayer,
@@ -345,10 +343,8 @@
 
         _name = name if name else metadata["title"]
 
-<<<<<<< HEAD
         if convert_to_categorical:
             category_lookup = _get_categories(data_path, convert_to_categorical, data_kwargs=data_kwargs)
-=======
 
         schema = {
             k: v
@@ -358,17 +354,13 @@
                 )
             )
         }
->>>>>>> 3edf2cca
 
         return cls(
             name=_name,
             gpdf=gpdf,
             metadata=metadata,
-<<<<<<< HEAD
             category_lookup=category_lookup,
-=======
             schema=schema,
->>>>>>> 3edf2cca
         )
 
     def to_tiles(self, bboxes: Tuple[BoundingBox] = BBOXES) -> TiledVectorLayer:
@@ -385,4 +377,5 @@
             tiles=tiles,
             metadata=self.metadata,
             category_lookup=self.category_lookup,
+            schema=self.schema,
         )