--- conflicted
+++ resolved
@@ -285,7 +285,13 @@
     ) -> _DataFrameWrapper:
         """Maps an auto-generated or given dictionary onto provided columns.
 
-<<<<<<< HEAD
+        This method is used to create a lookup (stored within the DataFrameWrapper)
+        that is then used during the rasterisation process.
+
+        Note: do not use `categorize` more than once in a given session, as the
+        data from each run of the method update values inplace. If a new
+        categorization is required then, re-create the DataFrameWrapper first.
+
         Examples:
             >>> from sds_data_model.dataframe import DataFrameWrapper
             >>> wrapped = DataFrameWrapper.from_files(name = "priority_habitats",
@@ -298,14 +304,6 @@
             >>> wrapped.categorize(['Main_Habit'])
             Look at lookup
             >>> wrapped.lookup
-=======
-        This method is used to create a lookup (stored within the DataFrameWrapper)
-        that is then used during the rasterisation process.
-
-        Note: do not use `categorize` more than once in a given session, as the
-        data from each run of the method update values inplace. If a new
-        categorization is required then, re-create the DataFrameWrapper first.
->>>>>>> 2f6d3696
 
         Args:
             columns (Sequence[str]): Columns to map on.
@@ -315,12 +313,10 @@
 
         Returns:
             _DataFrameWrapper: SparkDataFrameWrapper
-<<<<<<< HEAD
-        """  # noqa: B950
-=======
-        """
+
+        """ # noqa: B950
         _spark = spark if spark else SparkSession.getActiveSession()
->>>>>>> 2f6d3696
+
         self.data = _check_sparkdataframe(self.data)
         if not self.lookup:
             self.lookup = {}
