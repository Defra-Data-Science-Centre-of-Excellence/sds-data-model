"""DataFrame wrapper class."""
from dataclasses import dataclass
from functools import partial
from inspect import ismethod, signature
from logging import INFO, Formatter, StreamHandler, getLogger
from pathlib import Path
from typing import Any, Callable, Dict, Optional, Sequence, Type, TypeVar, Union

from bng_indexer import calculate_bng_index
from pyspark.pandas import DataFrame as SparkPandasDataFrame
from pyspark.pandas import Series as SparkPandasSeries
from pyspark.pandas import read_excel
from pyspark.sql import DataFrame as SparkDataFrame
from pyspark.sql import GroupedData, SparkSession
from pyspark.sql.functions import col, explode, udf
from pyspark.sql.types import ArrayType, StringType
from pyspark_vector_files import read_vector_files
from pyspark_vector_files.gpkg import read_gpkg

from sds_data_model._dataframe import (
    _bng_to_bounds,
    _create_dummy_dataset,
    _to_zarr_region,
)
from sds_data_model._vector import _get_metadata, _get_name
from sds_data_model.metadata import Metadata

spark = SparkSession.getActiveSession()

# create logger and set level to info
logger = getLogger("sds")
logger.setLevel(INFO)

# create stream handler and set level to info
stream_handler = StreamHandler()
stream_handler.setLevel(INFO)

# create formatter
formatter = Formatter("%(asctime)s - %(name)s - %(levelname)s - %(message)s")

# add formatter to stream handler
stream_handler.setFormatter(formatter)

# add stream handler to logger
logger.addHandler(stream_handler)

# DataFrameWrapper is an upper bound for _DataFrameWrapper.
# Specifying bound means that _DataFrameWrapper will only be
# DataFrameWrapper or one of its subclasses.
_DataFrameWrapper = TypeVar("_DataFrameWrapper", bound="DataFrameWrapper")


@dataclass
class DataFrameWrapper:
    """DataFrameWrapper class.

    Returns:
        _DataFrameWrapper: SparkDataFrameWrapper
    """

    name: str
    data: Union[SparkDataFrame, GroupedData]
    metadata: Optional[Metadata]
    # graph: Optional[DiGraph]

    @classmethod
    def from_files(
        cls: Type[_DataFrameWrapper],
        data_path: str,
        metadata_path: Optional[str] = None,
        metadata_kwargs: Optional[Dict[str, Any]] = None,
        name: Optional[str] = None,
        read_file_kwargs: Optional[Dict[str, Any]] = None,
        spark: Optional[SparkSession] = None,
    ) -> _DataFrameWrapper:
        """Reads in data and converts it to a SparkDataFrame.

        Examples:
            >>> from sds_data_model.dataframe import DataFrameWrapper
            >>> wrapped_shp = DataFrameWrapper.from_files(
                name = "National parks",
                data_path="/dbfs/mnt/base/unrestricted/source_defra_data_services_platform/dataset_national_parks/format_SHP_national_parks/LATEST_national_parks/",
                read_file_kwargs = {'suffix':'.shp'},
                metadata_path = "https://ckan.publishing.service.gov.uk/harvest/object/656c07d1-67b3-4bdb-8ab3-75e118a7cf14"
            )
            >>> wrapped_csv = DataFrameWrapper.from_files(
                name = "indicator_5__species_in_the_wider_countryside__farmland_1970_to_2020",
                data_path="dbfs:/mnt/lab/unrestricted/source_isr/dataset_england_biodiversity_indicators/format_CSV_england_biodiversity_indicators/LATEST_england_biodiversity_indicators/indicator_5__species_in_the_wider_countryside__farmland_1970_to_2020.csv",

                read_file_kwargs = {'header' :True}
            )

        Args:
            data_path (str): Path to data,
            metadata_path (Optional[str], optional): Path to metadata supplied by user. Defaults to None.
            metadata_kwargs (Optional[str]): Optional kwargs for metadata
            name (Optional[str], optional): Name for data, either supplied by caller or obtained from metadata title. Defaults to None.
            read_file_kwargs (Optional[Dict[str,Any]], optional): Additional kwargs supplied by the caller, dependent on the function called. Defaults to None.
            spark(Optional[SparkSession]): Optional spark session

        Returns:
            _DataFrameWrapper: SparkDataFrameWrapper
        """  # noqa: B950
        _spark = spark if spark else SparkSession.getActiveSession()

        if read_file_kwargs:
            read_file_kwargs = read_file_kwargs
        else:
            read_file_kwargs = {}

        file_reader_pandas = {
            ".xlsx": read_excel,
            ".xls": read_excel,
            ".xlsm": read_excel,
            ".xlsb": read_excel,
            ".odf": read_excel,
            ".ods": read_excel,
            ".odt": read_excel,
        }

        file_reader_spark: Dict[str, Callable] = {
            ".csv": _spark.read.csv,
            ".json": _spark.read.json,
            ".parquet": _spark.read.parquet,
        }

        suffix_data_path = Path(data_path).suffix

        if suffix_data_path in file_reader_pandas.keys():
            spark_pandas_data = file_reader_pandas[suffix_data_path](
                data_path, **read_file_kwargs
            )
            if isinstance(spark_pandas_data, SparkPandasDataFrame,) or isinstance(
                spark_pandas_data,
                SparkPandasSeries,
            ):
                data: SparkDataFrame = spark_pandas_data.to_spark()

        elif suffix_data_path in file_reader_spark.keys():
            data = file_reader_spark[suffix_data_path](data_path, **read_file_kwargs)
        elif suffix_data_path == ".gpkg":
            data = read_gpkg(data_path, **read_file_kwargs)
        else:
            data = read_vector_files(data_path, **read_file_kwargs)

        metadata = _get_metadata(data_path=data_path, metadata_path=metadata_path)

        _name = _get_name(
            name=name,
            metadata=metadata,
        )

        return cls(name=_name, data=data, metadata=metadata)

    def call_method(
        self: _DataFrameWrapper,
        method_name: str,
        /,
        *args: Optional[Union[str, Sequence[str]]],
        **kwargs: Optional[Dict[str, Any]],
    ) -> Optional[Union[_DataFrameWrapper, Any]]:
        """Calls spark method specified by user on SparkDataFrame in wrapper.

        The function:
        1) assign method call to attribute object, to examine it before implementing anything
        2) check if method_name is a method
        3) get the signature of method (what argument it takes, return type, etc.)
        4) bind arguments to function arguments
        5) create string to pass through graph generator
        6) return value, as have checked relevant information and can now call method
        7) if not method, assume its a property (eg. crs)
        8) check if method_name returns a dataframe, if so update self.data attribute with that new data
        9) if dataframe not returned, (eg. display called), return original data

        Examples:
            >>> from sds_data_model.dataframe import DataFrameWrapper
            >>> wrapped = DataFrameWrapper.from_files(name = "National parks",
                        data_path="/dbfs/mnt/base/unrestricted/source_defra_data_services_platform/dataset_traditional_orchards/format_SHP_traditional_orchards/LATEST_traditional_orchards/",
                        read_file_kwargs = {'suffix':'.shp'})


            Limit number of rows to 5
            >>> wrapped_small =  wrapped.call_method('limit', num = 5)
            Look at data
            >>> wrapped_small.call_method("show")

        Args:
            method_name (str): Name of method or property called by user
            *args (Optional[Union[List[int], int]]): Additional args provided by user
            **kwargs (Optional[Dict[str, int]]): Additional kwargs provided by user

        Returns:
            Optional[Union[_DataFrameWrapper, Any]]: Updated SparkDataFrameWrapper or property output
        """  # noqa: B950
        attribute = getattr(self.data, method_name)

        if ismethod(attribute):

            sig = signature(attribute)

            arguments = sig.bind(*args, **kwargs).arguments

            formatted_arguments = ",".join(
                f"{key}={value}" for key, value in arguments.items()
            )
            logger.info(f"Calling {attribute.__qualname__}({formatted_arguments})")

            return_value = attribute(*args, **kwargs)
        else:

            logger.info(f"Calling {attribute.__qualname__}")
            return_value = attribute

        if isinstance(return_value, SparkDataFrame) or isinstance(
            return_value, GroupedData
        ):
            self.data = return_value
            return self

        else:
            return return_value

    def to_zarr(
        self: _DataFrameWrapper,
        path: str,
        data_array_name: str,
        index_column_name: str = "bng_index",
        geometry_column_name: str = "geometry",
    ) -> None:
        """Rasterises `self.data` and writes it to `zarr`.

        This function requires two additional columns:
        * A "bng_index" column containing the BNG index of the geometry in each row.
        * A "bounds" column containing the BNG bounds of the BNG index as a list in
            each row.

        Examples:
            >>> wrapper.to_zarr(
                path = "/path/to/file.zarr",
                data_array_name = "test",
            )

        Args:
            path (str): Path to save the zarr file including file name.
            data_array_name (str): DataArray name given by the user.
            index_column_name (str): Name of the BNG index column. Defaults to
                "bng_index".
            geometry_column_name (str): Name of the geometry column. Defaults to
                "geometry".

<<<<<<< HEAD
        Raises:
            ValueError: If `self.data` is an instance of `pyspark.sql.GroupedData`_
                instead of `pyspark.sql.DataFrame`_.

        .. _`pyspark.sql.GroupedData`:
            https://spark.apache.org/docs/3.1.1/api/python/reference/api/pyspark.sql.GroupedData.html

        .. _`pyspark.sql.DataFrame`:
            https://spark.apache.org/docs/3.1.1/api/python/reference/api/pyspark.sql.DataFrame.html
        """  # noqa: B950
        if not isinstance(self.data, SparkDataFrame):
            data_type = type(self.data)
            raise ValueError(
                f"`self.data` must be a `pyspark.sql.DataFrame` not a {data_type}"
            )
=======
        Returns:
            None

        Raises:
            ValueError: If `index_column_name` isn't in the dataframe.
            ValueError: If `geometry_column_name` isn't in the dataframe.
        """
        colnames = self.data.columns

        if index_column_name not in colnames:
            raise ValueError(f"{index_column_name} is not present in the data.")

        if geometry_column_name not in colnames:
            raise ValueError(f"{geometry_column_name} is not present in the data.")
>>>>>>> 76c9371a

        _create_dummy_dataset(
            path=path,
            data_array_name=data_array_name,
        )

        _partial_to_zarr_region = partial(
            _to_zarr_region,
            data_array_name=data_array_name,
            path=path,
            geometry_column_name=geometry_column_name,
        )

        (
            self.data.groupby(index_column_name)
            .applyInPandas(
                _partial_to_zarr_region,
                self.data.schema,
            )
            .write.format("noop")
            .mode("overwrite")
            .save()
        )

    def index(
        self: _DataFrameWrapper,
        resolution: int = 100_000,
        how: str = "intersects",
        index_column_name: str = "bng_index",
        bounds_column_name: str = "bounds",
        geometry_column_name: str = "geometry",
        exploded: bool = True,
    ) -> _DataFrameWrapper:
        """_summary_.

        Args:
            resolution (int): _description_. Defaults to 100_000.
            how (str): _description_. Defaults to "intersects".
            index_column_name (str): _description_. Defaults to "bng_index".
            bounds_column_name (str): _description_. Defaults to "bounds".
            geometry_column_name (str): _description_. Defaults to "geometry".
            exploded (bool): _description_. Defaults to True.

        Raises:
            ValueError: If `self.data` is an instance of `pyspark.sql.GroupedData`_
                instead of `pyspark.sql.DataFrame`_.

        Returns:
            _DataFrameWrapper: An indexed DataFrameWrapper.

        .. _`pyspark.sql.GroupedData`:
            https://spark.apache.org/docs/3.1.1/api/python/reference/api/pyspark.sql.GroupedData.html

        .. _`pyspark.sql.DataFrame`:
            https://spark.apache.org/docs/3.1.1/api/python/reference/api/pyspark.sql.DataFrame.html
        """  # noqa: B950
        if not isinstance(self.data, SparkDataFrame):
            data_type = type(self.data)
            raise ValueError(
                f"`self.data` must be a `pyspark.sql.DataFrame` not a {data_type}"
            )

        _partial_calculate_bng_index = partial(
            calculate_bng_index, resolution=resolution, how=how
        )

        _calculate_bng_index_udf = udf(
            _partial_calculate_bng_index,
            returnType=ArrayType(StringType()),
        )

        self.data = self.data.withColumn(
            index_column_name, _calculate_bng_index_udf(col(geometry_column_name))
        )

        if exploded:
            self.data = self.data.withColumn(
                index_column_name, explode(col(index_column_name))
            ).withColumn(bounds_column_name, _bng_to_bounds(col(index_column_name)))

        return self<|MERGE_RESOLUTION|>--- conflicted
+++ resolved
@@ -248,8 +248,12 @@
             geometry_column_name (str): Name of the geometry column. Defaults to
                 "geometry".
 
-<<<<<<< HEAD
+        Returns:
+            None
+
         Raises:
+            ValueError: If `index_column_name` isn't in the dataframe.
+            ValueError: If `geometry_column_name` isn't in the dataframe.
             ValueError: If `self.data` is an instance of `pyspark.sql.GroupedData`_
                 instead of `pyspark.sql.DataFrame`_.
 
@@ -259,27 +263,19 @@
         .. _`pyspark.sql.DataFrame`:
             https://spark.apache.org/docs/3.1.1/api/python/reference/api/pyspark.sql.DataFrame.html
         """  # noqa: B950
+        colnames = self.data.columns
+
+        if index_column_name not in colnames:
+            raise ValueError(f"{index_column_name} is not present in the data.")
+
+        if geometry_column_name not in colnames:
+            raise ValueError(f"{geometry_column_name} is not present in the data.")
+
         if not isinstance(self.data, SparkDataFrame):
             data_type = type(self.data)
             raise ValueError(
                 f"`self.data` must be a `pyspark.sql.DataFrame` not a {data_type}"
             )
-=======
-        Returns:
-            None
-
-        Raises:
-            ValueError: If `index_column_name` isn't in the dataframe.
-            ValueError: If `geometry_column_name` isn't in the dataframe.
-        """
-        colnames = self.data.columns
-
-        if index_column_name not in colnames:
-            raise ValueError(f"{index_column_name} is not present in the data.")
-
-        if geometry_column_name not in colnames:
-            raise ValueError(f"{geometry_column_name} is not present in the data.")
->>>>>>> 76c9371a
 
         _create_dummy_dataset(
             path=path,
