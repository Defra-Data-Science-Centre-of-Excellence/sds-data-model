--- conflicted
+++ resolved
@@ -1,18 +1,10 @@
 """DataFrame wrapper class."""
-<<<<<<< HEAD
-
-=======
->>>>>>> 41bc5396
 from dataclasses import dataclass
 from functools import partial
 from inspect import ismethod, signature
 from logging import INFO, Formatter, StreamHandler, getLogger
 from pathlib import Path
-<<<<<<< HEAD
-from typing import Any, Callable, Dict, List, Optional, Type, TypeVar, Tuple
-=======
-from typing import Any, Callable, Dict, List, Optional, Sequence, Type, TypeVar, Union
->>>>>>> 41bc5396
+from typing import Any, Callable, Dict, List, Optional, Sequence, Tuple, Type, TypeVar, Union
 
 from pyspark.pandas import DataFrame as SparkPandasDataFrame
 from pyspark.pandas import Series as SparkPandasSeries
