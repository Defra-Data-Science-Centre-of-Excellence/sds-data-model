--- conflicted
+++ resolved
@@ -1,13 +1,6 @@
-<<<<<<< HEAD
 """DataFrame wrapper class."""
 from dataclasses import dataclass
 from functools import partial
-=======
-from logging import getLogger, INFO, StreamHandler, Formatter
-from typing import Any, Dict, Optional, Type, TypeVar, List, Tuple
-from typing_extensions import Self
-from pathlib import Path
->>>>>>> 872e80c3
 from inspect import ismethod, signature
 from logging import INFO, Formatter, StreamHandler, getLogger
 from pathlib import Path
@@ -17,17 +10,7 @@
 from pyspark.pandas import Series as SparkPandasSeries
 from pyspark.pandas import read_excel
 from pyspark.sql import DataFrame as SparkDataFrame
-<<<<<<< HEAD
-=======
-from pyspark.sql.functions import col, explode, udf
-from pyspark.sql.types import ArrayType, FloatType, StringType
-
-from shapely.wkt import loads
-
-from bng_indexer import calculate_bng_index, wkt_from_bng
-
-from pyspark.pandas import DataFrame, read_excel
->>>>>>> 872e80c3
+
 from pyspark.sql import SparkSession
 from pyspark.sql.functions import col, explode, udf
 from pyspark.sql.types import ArrayType, FloatType, StringType
@@ -39,13 +22,6 @@
 from sds_data_model._dataframe import _create_dummy_dataset, _to_zarr_region, _bng_to_bounds
 from sds_data_model._vector import _get_metadata, _get_name
 from sds_data_model.metadata import Metadata
-<<<<<<< HEAD
-=======
-from sds_data_model._dataframe import _to_zarr_region, _create_dummy_dataset, _bng_to_bounds
-
-from pandas import DataFrame
-from functools import partial
->>>>>>> 872e80c3
 
 spark = SparkSession.getActiveSession()
 
@@ -93,17 +69,10 @@
         metadata_kwargs: Optional[Dict[str, Any]] = None,
         name: Optional[str] = None,
         read_file_kwargs: Optional[Dict[str, Any]] = None,
-<<<<<<< HEAD
         spark: Optional[SparkSession] = None,
     ) -> _DataFrameWrapper:
         """Reads in data and converts it to a SparkDataFrame.
-=======
-        spark: Optional[SparkSession] = None
-        # optional spark session argument (_spark )
-    ) -> _DataFrameWrapper:
-        """Reads in data with a range of file types, and converts it to a spark dataframe,
-        wrapped with associated metadata
->>>>>>> 872e80c3
+
 
         Examples:
         >>> from sds_data_model.dataframe import DataFrameWrapper
@@ -112,42 +81,26 @@
                                         read_file_kwargs = {'suffix':'.shp'},
                                         metadata_path =  "https://ckan.publishing.service.gov.uk/harvest/object/656c07d1-67b3-4bdb-8ab3-75e118a7cf14"
                                        )
-<<<<<<< HEAD
         >>> wrapped_csv =  DataFrameWrapper.from_files(
                                         name = "indicator_5__species_in_the_wider_countryside__farmland_1970_to_2020",
                                         data_path="dbfs:/mnt/lab/unrestricted/source_isr/dataset_england_biodiversity_indicators/format_CSV_england_biodiversity_indicators/LATEST_england_biodiversity_indicators/indicator_5__species_in_the_wider_countryside__farmland_1970_to_2020.csv",
-=======
-        >>> wrapped_csv = check_csv = DataFrameWrapper.from_files(
-                                        name = "aes30",
-                                        data_path="dbfs:/mnt/lab/unrestricted/james.duffy@defra.gov.uk/aes30_in_aonbs.csv",
->>>>>>> 872e80c3
+
                                         read_file_kwargs = {'header' :True}
                                        )
 
         Args:
-<<<<<<< HEAD
             data_path (str): Path to data,
             metadata_path (Optional[str], optional): Path to metadata supplied by user. Defaults to None.
             metadata_kwargs (Optional[str]): Optional kwargs for metadata
-=======
-            cls (_DataFrameWrapper): DataFrameWrapper class , defined above
-            data_path (str): path to data,
-            metadata_path (Optional[str], optional): _description_. Defaults to None.
->>>>>>> 872e80c3
+
             name (Optional[str], optional): Name for data, either supplied by caller or obtained from metadata title. Defaults to None.
             read_file_kwargs (Optional[Dict[str,Any]], optional): Additional kwargs supplied by the caller, dependent on the function called. Defaults to None.
             spark(Optional[SparkSession]): Optional spark session
 
         Returns:
-<<<<<<< HEAD
             _DataFrameWrapper: SparkDataFrameWrapper
         """  # noqa: B950
-=======
-            _DataFrameWrapper: _description_
-        """
-        # _spark = spark if spark else sparksession.getActiveSession  .. operator
-        # need to replace spark with _spark
->>>>>>> 872e80c3
+
         _spark = spark if spark else SparkSession.getActiveSession()
 
         if read_file_kwargs:
@@ -200,7 +153,6 @@
         return cls(name=_name, data=data, metadata=metadata)
 
     def call_method(
-<<<<<<< HEAD
         self: _DataFrameWrapper,
         method_name: str,
         /,
@@ -211,17 +163,6 @@
 
         The function:
         1) assign method call to attribute object, to examine it before implementing anything
-=======
-        self: Self,
-        method_name: str,
-        /,
-        *args,
-        **kwargs,
-    ) -> Optional[Self]:
-        """Calls spark method specified by user on spark dataframe in wrapper, using user specified arguments.
-        THe function:
-        1) assign method call to attribute object, so you can examine it before implementing anything
->>>>>>> 872e80c3
         2) check if method_name is a method
         3) get the signature of method (what argument it takes, return type, etc.)
         4) bind arguments to function arguments
@@ -229,7 +170,6 @@
         6) return value, as have checked relevant information and can now call method
         7) if not method, assume its a property (eg. crs)
         8) check if method_name returns a dataframe, if so update self.data attribute with that new data
-<<<<<<< HEAD
         9) if dataframe not returned, (eg. display called), return original data
 
         Examples:
@@ -237,15 +177,7 @@
             >>> wrapped = DataFrameWrapper.from_files(name = "National parks",
                         data_path="/dbfs/mnt/base/unrestricted/source_defra_data_services_platform/dataset_traditional_orchards/format_SHP_traditional_orchards/LATEST_traditional_orchards/",
                         read_file_kwargs = {'suffix':'.shp'})
-=======
-        9) if doesn't return a dataframe, (eg. called display), don't want to overwrite data attribute with nothing, so return original data
-
-        Examples:
-            >>> from sds_data_model.dataframe import DataFrameWrapper
-            >>> Wrapped = DataFrameWrapper.from_files(name = "National parks",
-                        data_path="/dbfs/mnt/base/unrestricted/source_defra_data_services_platform/dataset_traditional_orchards/format_SHP_traditional_orchards/LATEST_traditional_orchards/",
-                        read_file_kwargs = {'suffix':'.shp',  'ideal_chunk_size':1000})
->>>>>>> 872e80c3
+
 
             Limit number of rows to 5
             >>> wrapped_small =  wrapped.call_method('limit', num = 5)
@@ -258,14 +190,9 @@
             **kwargs (Optional[Dict[str, int]]): Additional kwargs provided by user
 
         Returns:
-<<<<<<< HEAD
             Optional[Union[_DataFrameWrapper, Any]]: Updated SparkDataFrameWrapper or property output
         """  # noqa: B950
-=======
-            Optional[Self]: Spark Dataframe or property output
-        """
-
->>>>>>> 872e80c3
+
         attribute = getattr(self.data, method_name)
 
         if ismethod(attribute):
@@ -299,7 +226,6 @@
         index_column_name: str = "bng_index",
         geometry_column_name: str = "geometry",
     ) -> None:
-<<<<<<< HEAD
         """Rasterises `self.data` and writes it to `zarr`.
 
         This function requires two additional columns:
@@ -312,12 +238,6 @@
                 path = "/path/to/file.zarr",
                 data_array_name = "test",
             )
-=======
-        """Reads in data as a Spark DataFrame. A dummy dataset of the BNG is created and written to zarr which is then overwritten
-        as the Spark DataFrame is converted to a mask then a Dataset.
-        This function assumes that the dataframe contains a column with the BNG 100km grid reference
-        and a column containing the bounds of the BNG grid refernce system as a list named as "bounds"
->>>>>>> 872e80c3
 
         Args:
             path (str): Path to save the zarr file including file name.
@@ -339,10 +259,8 @@
             _to_zarr_region,
             data_array_name=data_array_name,
             path=path,
-<<<<<<< HEAD
             geometry_column_name=geometry_column_name,
-=======
->>>>>>> 872e80c3
+
         )
 
         return (
@@ -365,7 +283,6 @@
         geometry_column_name: str = "geometry",
         exploded: bool = True,
     ) -> _DataFrameWrapper:
-<<<<<<< HEAD
         """_summary_
 
         Args:
@@ -398,32 +315,4 @@
                 index_column_name, explode(col(index_column_name))
             ).withColumn(bounds_column_name, _bng_to_bounds(col(index_column_name)))
 
-=======
-        
-        _partial_calculate_bng_index = partial(
-            calculate_bng_index, resolution=resolution, how=how
-            )
-        
-        _calculate_bng_index_udf = udf(
-            _partial_calculate_bng_index,
-            returnType=ArrayType(StringType()),
-            )
-        
-        #_indexed = self.data.withColumn(
-        self.data = self.data.withColumn(
-            index_column_name, 
-            _calculate_bng_index_udf(col(geometry_column_name))
-            )
-        
-        if exploded:
-            self.data = self.data.withColumn(
-                index_column_name, 
-                explode(col(index_column_name))
-                ).withColumn(bounds_column_name, _bng_to_bounds(col(index_column_name)))
-            #return _indexed.withColumn(
-            #    index_column_name, 
-            #    explode(col(index_column_name))
-            #    ).withColumn(bounds_column_name, _bng_to_bounds(col(index_column_name)))
-        
->>>>>>> 872e80c3
-        return self+        return self
