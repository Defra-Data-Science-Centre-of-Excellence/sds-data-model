"""Raster wrapper class."""
# from dataclasses import dataclass
# from pathlib import Path
# from typing import Generator

<<<<<<< HEAD
from fsspec import get_mapper
from numpy import arange, ndarray
from xarray import DataArray, Dataset, open_dataset
from rasterio.drivers import raster_driver_extensions

from sds_data_model.constants import CELL_SIZE, BoundingBox
from sds_data_model.metadata import Metadata
from sds_data_model._raster import _check_cellsize, _check_shape_and_extent, _resample_cellsize, _to_bng_extent
from sds_data_model._vector import _check_layer_projection
=======
# from fsspec import get_mapper
# from numpy import arange, ndarray
# from xarray import DataArray

# from sds_data_model.constants import CELL_SIZE, BoundingBox
# from sds_data_model.metadata import Metadata
>>>>>>> 86c34b93


# @dataclass
# class TiledDataArrayLayer:
#     name: str
#     data_arrays: Generator[DataArray, None, None]
#     metadata: Metadata

#     def to_netcdfs(self, root: str) -> None:
#         base_path = Path(root) / self.name
#         if root.startswith("s3://"):
#             s3_path = get_mapper(
#                 str(base_path),
#                 s3_additional_kwargs={"ACL": "bucket-owner-full-control"},
#             )
#         else:
#             if not base_path.exists():
#                 base_path.mkdir(parents=True)
#         for index, data_array in enumerate(self.data_arrays):
#             out_path = base_path / f"{index}.nc"
#             data_array.to_netcdf(out_path)


# @dataclass
# class MaskTile:
#     bbox: BoundingBox
#     array: ndarray

#     def to_data_array(self, name: str) -> DataArray:
#         xmin, ymin, xmax, ymax = self.bbox
#         return DataArray(
#             data=self.array,
#             coords={
#                 "northings": ("northings", arange(ymax, ymin, -CELL_SIZE)),
#                 "eastings": ("eastings", arange(xmin, xmax, CELL_SIZE)),
#             },
#             name=name,
#         )


# @dataclass
# class TiledMaskLayer:
#     name: str
#     masks: Generator[MaskTile, None, None]
#     metadata: Metadata

#     def to_data_arrays(self) -> TiledDataArrayLayer:
#         data_arrays = (mask.to_data_array(name=self.name) for mask in self.masks)

<<<<<<< HEAD
        return TiledDataArrayLayer(
            name=self.name,
            data_arrays=data_arrays,
            metadata=self.metadata,
        )


def read_dataset_from_file(
    data_path: str,
    categorical: bool=False, 
    nodata: float=None,
    band: int=1,
    engine: str=None,
    decode_coords="all",
    **data_kwargs,
) -> Dataset:
    suffix = Path(data_path).suffixes[0]
    
    if engine:
        pass
    elif suffix == ".zarr":
        engine = "zarr"
    elif suffix[1:] in raster_driver_extensions().keys():
        engine = "rasterio"
        decode_coords = None
    
    raster = open_dataset(
        data_path,
        engine=engine,
        decode_coords=decode_coords,
        mask_and_scale=False,
        **data_kwargs,
    )
    
    _check_layer_projection({"crs" : raster.rio.crs.to_string()})
    
    if raster.band.ndim:
        raster = raster.sel(band=band)
    
    if _check_cellsize(raster.rio.transform()):
        raster = _resample_cellsize(
            raster=raster.to_array().squeeze(),
            categorical=categorical,
        )
    
    if _check_shape_and_extent(raster):
        raster = _to_bng_extent(
            raster=raster.to_array().squeeze(),
            nodata=nodata,
        )
    
    return raster
=======
#         return TiledDataArrayLayer(
#             name=self.name,
#             data_arrays=data_arrays,
#             metadata=self.metadata,
#         )
>>>>>>> 86c34b93
<|MERGE_RESOLUTION|>--- conflicted
+++ resolved
@@ -3,24 +3,12 @@
 # from pathlib import Path
 # from typing import Generator
 
-<<<<<<< HEAD
-from fsspec import get_mapper
-from numpy import arange, ndarray
-from xarray import DataArray, Dataset, open_dataset
-from rasterio.drivers import raster_driver_extensions
-
-from sds_data_model.constants import CELL_SIZE, BoundingBox
-from sds_data_model.metadata import Metadata
-from sds_data_model._raster import _check_cellsize, _check_shape_and_extent, _resample_cellsize, _to_bng_extent
-from sds_data_model._vector import _check_layer_projection
-=======
 # from fsspec import get_mapper
 # from numpy import arange, ndarray
 # from xarray import DataArray
 
 # from sds_data_model.constants import CELL_SIZE, BoundingBox
 # from sds_data_model.metadata import Metadata
->>>>>>> 86c34b93
 
 
 # @dataclass
@@ -70,12 +58,20 @@
 #     def to_data_arrays(self) -> TiledDataArrayLayer:
 #         data_arrays = (mask.to_data_array(name=self.name) for mask in self.masks)
 
-<<<<<<< HEAD
-        return TiledDataArrayLayer(
-            name=self.name,
-            data_arrays=data_arrays,
-            metadata=self.metadata,
-        )
+#         return TiledDataArrayLayer(
+#             name=self.name,
+#             data_arrays=data_arrays,
+#             metadata=self.metadata,
+#         )
+
+# temporary resample & reshape function
+from numpy import ndarray
+from xarray import DataArray, Dataset, open_dataset
+from rasterio.drivers import raster_driver_extensions
+
+from sds_data_model.constants import CELL_SIZE
+from sds_data_model._raster import _check_cellsize, _check_shape_and_extent, _resample_cellsize, _to_bng_extent
+from sds_data_model._vector import _check_layer_projection
 
 
 def read_dataset_from_file(
@@ -122,11 +118,4 @@
             nodata=nodata,
         )
     
-    return raster
-=======
-#         return TiledDataArrayLayer(
-#             name=self.name,
-#             data_arrays=data_arrays,
-#             metadata=self.metadata,
-#         )
->>>>>>> 86c34b93
+    return raster