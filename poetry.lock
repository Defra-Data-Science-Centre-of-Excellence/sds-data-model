[[package]]
name = "affine"
version = "2.3.1"
description = "Matrices describing affine transformation of the plane."
category = "main"
optional = false
python-versions = "*"

[package.extras]
test = ["pytest (>=4.6)", "pytest-cov", "pydocstyle", "flake8", "coveralls"]

[[package]]
name = "aiobotocore"
version = "2.4.0"
description = "Async client for aws services using botocore and aiohttp"
category = "main"
optional = false
python-versions = ">=3.7"

[package.dependencies]
aiohttp = ">=3.3.1"
aioitertools = ">=0.5.1"
botocore = ">=1.27.59,<1.27.60"
wrapt = ">=1.10.10"

[package.extras]
awscli = ["awscli (>=1.25.60,<1.25.61)"]
boto3 = ["boto3 (>=1.24.59,<1.24.60)"]

[[package]]
name = "aiohttp"
version = "3.8.1"
description = "Async http client/server framework (asyncio)"
category = "main"
optional = false
python-versions = ">=3.6"

[package.dependencies]
aiosignal = ">=1.1.2"
async-timeout = ">=4.0.0a3,<5.0"
attrs = ">=17.3.0"
charset-normalizer = ">=2.0,<3.0"
frozenlist = ">=1.1.1"
multidict = ">=4.5,<7.0"
yarl = ">=1.0,<2.0"

[package.extras]
speedups = ["aiodns", "brotli", "cchardet"]

[[package]]
name = "aioitertools"
version = "0.10.0"
description = "itertools and builtins for AsyncIO and mixed iterables"
category = "main"
optional = false
python-versions = ">=3.6"

[package.dependencies]
typing_extensions = {version = ">=4.0", markers = "python_version < \"3.10\""}

[[package]]
name = "aiosignal"
version = "1.2.0"
description = "aiosignal: a list of registered asynchronous callbacks"
category = "main"
optional = false
python-versions = ">=3.6"

[package.dependencies]
frozenlist = ">=1.1.0"

[[package]]
name = "alabaster"
version = "0.7.12"
description = "A configurable sidebar-enabled Sphinx theme"
category = "dev"
optional = false
python-versions = "*"

[[package]]
name = "appnope"
version = "0.1.3"
description = "Disable App Nap on macOS >= 10.9"
category = "dev"
optional = false
python-versions = "*"

[[package]]
name = "argcomplete"
version = "2.0.0"
description = "Bash tab completion for argparse"
category = "dev"
optional = false
python-versions = ">=3.6"

[package.extras]
test = ["wheel", "pexpect", "flake8", "coverage"]

[[package]]
name = "asciitree"
version = "0.3.3"
description = "Draws ASCII trees."
category = "main"
optional = false
python-versions = "*"

[[package]]
name = "aspy.refactor-imports"
version = "2.3.0"
description = "Utilities for refactoring imports in python-like syntax."
category = "dev"
optional = false
python-versions = ">=3.7"

[package.dependencies]
cached-property = "*"

[[package]]
name = "asttokens"
version = "2.0.8"
description = "Annotate AST trees with source code positions"
category = "dev"
optional = false
python-versions = "*"

[package.dependencies]
six = "*"

[package.extras]
test = ["astroid (<=2.5.3)", "pytest"]

[[package]]
name = "async-timeout"
version = "4.0.2"
description = "Timeout context manager for asyncio programs"
category = "main"
optional = false
python-versions = ">=3.6"

[[package]]
name = "atomicwrites"
version = "1.4.1"
description = "Atomic file writes."
category = "dev"
optional = false
python-versions = ">=2.7, !=3.0.*, !=3.1.*, !=3.2.*, !=3.3.*"

[[package]]
name = "attrs"
version = "22.1.0"
description = "Classes Without Boilerplate"
category = "main"
optional = false
python-versions = ">=3.5"

[package.extras]
dev = ["coverage[toml] (>=5.0.2)", "hypothesis", "pympler", "pytest (>=4.3.0)", "mypy (>=0.900,!=0.940)", "pytest-mypy-plugins", "zope.interface", "furo", "sphinx", "sphinx-notfound-page", "pre-commit", "cloudpickle"]
docs = ["furo", "sphinx", "zope.interface", "sphinx-notfound-page"]
tests = ["coverage[toml] (>=5.0.2)", "hypothesis", "pympler", "pytest (>=4.3.0)", "mypy (>=0.900,!=0.940)", "pytest-mypy-plugins", "zope.interface", "cloudpickle"]
tests_no_zope = ["coverage[toml] (>=5.0.2)", "hypothesis", "pympler", "pytest (>=4.3.0)", "mypy (>=0.900,!=0.940)", "pytest-mypy-plugins", "cloudpickle"]

[[package]]
name = "babel"
version = "2.10.3"
description = "Internationalization utilities"
category = "dev"
optional = false
python-versions = ">=3.6"

[package.dependencies]
pytz = ">=2015.7"

[[package]]
name = "backcall"
version = "0.2.0"
description = "Specifications for callback functions passed in to an API"
category = "dev"
optional = false
python-versions = "*"

[[package]]
name = "bandit"
version = "1.7.4"
description = "Security oriented static analyser for python code."
category = "dev"
optional = false
python-versions = ">=3.7"

[package.dependencies]
colorama = {version = ">=0.3.9", markers = "platform_system == \"Windows\""}
GitPython = ">=1.0.1"
PyYAML = ">=5.3.1"
stevedore = ">=1.20.0"

[package.extras]
test = ["coverage (>=4.5.4)", "fixtures (>=3.0.0)", "flake8 (>=4.0.0)", "stestr (>=2.5.0)", "testscenarios (>=0.5.0)", "testtools (>=2.3.0)", "toml", "beautifulsoup4 (>=4.8.0)", "pylint (==1.9.4)"]
toml = ["toml"]
yaml = ["pyyaml"]

[[package]]
name = "black"
version = "22.8.0"
description = "The uncompromising code formatter."
category = "dev"
optional = false
python-versions = ">=3.6.2"

[package.dependencies]
click = ">=8.0.0"
mypy-extensions = ">=0.4.3"
pathspec = ">=0.9.0"
platformdirs = ">=2"
tomli = {version = ">=1.1.0", markers = "python_full_version < \"3.11.0a7\""}
typing-extensions = {version = ">=3.10.0.0", markers = "python_version < \"3.10\""}

[package.extras]
colorama = ["colorama (>=0.4.3)"]
d = ["aiohttp (>=3.7.4)"]
jupyter = ["ipython (>=7.8.0)", "tokenize-rt (>=3.2.0)"]
uvloop = ["uvloop (>=0.15.2)"]

[[package]]
name = "bokeh"
version = "2.4.3"
description = "Interactive plots and applications in the browser from Python"
category = "main"
optional = false
python-versions = ">=3.7"

[package.dependencies]
Jinja2 = ">=2.9"
numpy = ">=1.11.3"
packaging = ">=16.8"
pillow = ">=7.1.0"
PyYAML = ">=3.10"
tornado = ">=5.1"
typing-extensions = ">=3.10.0"

[[package]]
name = "botocore"
version = "1.27.59"
description = "Low-level, data-driven core of boto 3."
category = "main"
optional = false
python-versions = ">= 3.7"

[package.dependencies]
jmespath = ">=0.7.1,<2.0.0"
python-dateutil = ">=2.1,<3.0.0"
urllib3 = ">=1.25.4,<1.27"

[package.extras]
crt = ["awscrt (==0.14.0)"]

[[package]]
name = "cached-property"
version = "1.5.2"
description = "A decorator for caching properties in classes."
category = "dev"
optional = false
python-versions = "*"

[[package]]
name = "certifi"
version = "2022.6.15"
description = "Python package for providing Mozilla's CA Bundle."
category = "main"
optional = false
python-versions = ">=3.6"

[[package]]
name = "cffi"
version = "1.15.1"
description = "Foreign Function Interface for Python calling C code."
category = "dev"
optional = false
python-versions = "*"

[package.dependencies]
pycparser = "*"

[[package]]
name = "cfgv"
version = "3.3.1"
description = "Validate configuration and produce human readable error messages."
category = "dev"
optional = false
python-versions = ">=3.6.1"

[[package]]
name = "cftime"
version = "1.6.1"
description = "Time-handling functionality from netcdf4-python"
category = "main"
optional = false
python-versions = ">=3.7"

[package.dependencies]
numpy = ">1.13.3"

[[package]]
name = "charset-normalizer"
version = "2.1.1"
description = "The Real First Universal Charset Detector. Open, modern and actively maintained alternative to Chardet."
category = "main"
optional = false
python-versions = ">=3.6.0"

[package.extras]
unicode_backport = ["unicodedata2"]

[[package]]
name = "click"
version = "8.1.3"
description = "Composable command line interface toolkit"
category = "main"
optional = false
python-versions = ">=3.7"

[package.dependencies]
colorama = {version = "*", markers = "platform_system == \"Windows\""}

[[package]]
name = "click-plugins"
version = "1.1.1"
description = "An extension module for click to enable registering CLI commands via setuptools entry-points."
category = "main"
optional = false
python-versions = "*"

[package.dependencies]
click = ">=4.0"

[package.extras]
dev = ["coveralls", "wheel", "pytest-cov", "pytest (>=3.6)"]

[[package]]
name = "cligj"
version = "0.7.2"
description = "Click params for commmand line interfaces to GeoJSON"
category = "main"
optional = false
python-versions = ">=2.7, !=3.0.*, !=3.1.*, !=3.2.*, <4"

[package.dependencies]
click = ">=4.0"

[package.extras]
test = ["pytest-cov"]

[[package]]
name = "cloudpickle"
version = "2.1.0"
description = "Extended pickling support for Python objects"
category = "main"
optional = false
python-versions = ">=3.6"

[[package]]
name = "colorama"
version = "0.4.5"
description = "Cross-platform colored terminal text."
category = "main"
optional = false
python-versions = ">=2.7, !=3.0.*, !=3.1.*, !=3.2.*, !=3.3.*, !=3.4.*"

[[package]]
name = "colorlog"
version = "6.7.0"
description = "Add colours to the output of Python's logging module."
category = "dev"
optional = false
python-versions = ">=3.6"

[package.dependencies]
colorama = {version = "*", markers = "sys_platform == \"win32\""}

[package.extras]
development = ["black", "flake8", "mypy", "pytest", "types-colorama"]

[[package]]
name = "coverage"
version = "6.4.4"
description = "Code coverage measurement for Python"
category = "dev"
optional = false
python-versions = ">=3.7"

[package.dependencies]
tomli = {version = "*", optional = true, markers = "python_full_version <= \"3.11.0a6\" and extra == \"toml\""}

[package.extras]
toml = ["tomli"]

[[package]]
name = "cycler"
version = "0.11.0"
description = "Composable style cycles"
category = "main"
optional = false
python-versions = ">=3.6"

[[package]]
name = "darglint"
version = "1.8.1"
description = "A utility for ensuring Google-style docstrings stay up to date with the source code."
category = "dev"
optional = false
python-versions = ">=3.6,<4.0"

[[package]]
name = "dask"
version = "2022.8.1"
description = "Parallel PyData with Task Scheduling"
category = "main"
optional = false
python-versions = ">=3.8"

[package.dependencies]
bokeh = {version = ">=2.4.2", optional = true, markers = "extra == \"diagnostics\""}
cloudpickle = ">=1.1.1"
fsspec = ">=0.6.0"
jinja2 = {version = "*", optional = true, markers = "extra == \"diagnostics\""}
packaging = ">=20.0"
partd = ">=0.3.10"
pyyaml = ">=5.3.1"
toolz = ">=0.8.2"

[package.extras]
array = ["numpy (>=1.18)"]
complete = ["bokeh (>=2.4.2)", "distributed (==2022.8.1)", "jinja2", "numpy (>=1.18)", "pandas (>=1.0)"]
dataframe = ["numpy (>=1.18)", "pandas (>=1.0)"]
diagnostics = ["bokeh (>=2.4.2)", "jinja2"]
distributed = ["distributed (==2022.8.1)"]
test = ["pandas", "pytest", "pytest-rerunfailures", "pytest-xdist", "pre-commit"]

[[package]]
name = "debugpy"
version = "1.6.3"
description = "An implementation of the Debug Adapter Protocol for Python"
category = "dev"
optional = false
python-versions = ">=3.7"

[[package]]
name = "decorator"
version = "5.1.1"
description = "Decorators for Humans"
category = "dev"
optional = false
python-versions = ">=3.5"

[[package]]
name = "distlib"
version = "0.3.6"
description = "Distribution utilities"
category = "dev"
optional = false
python-versions = "*"

[[package]]
name = "docutils"
version = "0.17.1"
description = "Docutils -- Python Documentation Utilities"
category = "dev"
optional = false
python-versions = ">=2.7, !=3.0.*, !=3.1.*, !=3.2.*, !=3.3.*, !=3.4.*"

[[package]]
name = "dparse"
version = "0.5.2"
description = "A parser for Python dependency files"
category = "dev"
optional = false
python-versions = ">=3.5"

[package.dependencies]
packaging = "*"
toml = "*"

[package.extras]
pipenv = ["pipenv"]
conda = ["pyyaml"]

[[package]]
name = "entrypoints"
version = "0.4"
description = "Discover and load entry points from installed packages."
category = "main"
optional = false
python-versions = ">=3.6"

[[package]]
name = "et-xmlfile"
version = "1.1.0"
description = "An implementation of lxml.xmlfile for the standard library"
category = "main"
optional = false
python-versions = ">=3.6"

[[package]]
name = "executing"
version = "1.0.0"
description = "Get the currently executing AST node of a frame, and other information"
category = "dev"
optional = false
python-versions = "*"

[[package]]
name = "fasteners"
version = "0.17.3"
description = "A python package that provides useful locks"
category = "main"
optional = false
python-versions = ">=3.6"

[[package]]
name = "filelock"
version = "3.8.0"
description = "A platform independent file lock."
category = "dev"
optional = false
python-versions = ">=3.7"

[package.extras]
docs = ["furo (>=2022.6.21)", "sphinx (>=5.1.1)", "sphinx-autodoc-typehints (>=1.19.1)"]
testing = ["covdefaults (>=2.2)", "coverage (>=6.4.2)", "pytest (>=7.1.2)", "pytest-cov (>=3)", "pytest-timeout (>=2.1)"]

[[package]]
name = "fiona"
version = "1.8.21"
description = "Fiona reads and writes spatial data files"
category = "main"
optional = false
python-versions = "*"

[package.dependencies]
attrs = ">=17"
certifi = "*"
click = ">=4.0"
click-plugins = ">=1.0"
cligj = ">=0.5"
munch = "*"
six = ">=1.7"

[package.extras]
all = ["boto3 (>=1.2.4)", "pytest-cov", "shapely", "pytest (>=3)", "mock"]
calc = ["shapely"]
s3 = ["boto3 (>=1.2.4)"]
test = ["pytest (>=3)", "pytest-cov", "boto3 (>=1.2.4)", "mock"]

[[package]]
name = "flake8"
version = "5.0.4"
description = "the modular source code checker: pep8 pyflakes and co"
category = "dev"
optional = false
python-versions = ">=3.6.1"

[package.dependencies]
mccabe = ">=0.7.0,<0.8.0"
pycodestyle = ">=2.9.0,<2.10.0"
pyflakes = ">=2.5.0,<2.6.0"

[[package]]
name = "flake8-bandit"
version = "4.1.1"
description = "Automated security testing with bandit and flake8."
category = "dev"
optional = false
python-versions = ">=3.6"

[package.dependencies]
bandit = ">=1.7.3"
flake8 = ">=5.0.0"

[[package]]
name = "flake8-bugbear"
version = "21.11.29"
description = "A plugin for flake8 finding likely bugs and design problems in your program. Contains warnings that don't belong in pyflakes and pycodestyle."
category = "dev"
optional = false
python-versions = ">=3.6"

[package.dependencies]
attrs = ">=19.2.0"
flake8 = ">=3.0.0"

[package.extras]
dev = ["coverage", "hypothesis", "hypothesmith (>=0.2)", "pre-commit"]

[[package]]
name = "flake8-docstrings"
version = "1.6.0"
description = "Extension for flake8 which uses pydocstyle to check docstrings"
category = "dev"
optional = false
python-versions = "*"

[package.dependencies]
flake8 = ">=3"
pydocstyle = ">=2.1"

[[package]]
name = "flake8-polyfill"
version = "1.0.2"
description = "Polyfill package for Flake8 plugins"
category = "dev"
optional = false
python-versions = "*"

[package.dependencies]
flake8 = "*"

[[package]]
name = "flake8-pyproject"
version = "1.1.0.post0"
description = "Flake8 plug-in loading the configuration from pyproject.toml"
category = "dev"
optional = false
python-versions = ">=3.6"

[package.dependencies]
Flake8 = ">=5,<6"
TOMLi = {version = "*", markers = "python_version < \"3.11\""}

[package.extras]
test = ["pytest", "pytest-cov"]

[[package]]
name = "flake8-rst-docstrings"
version = "0.2.7"
description = "Python docstring reStructuredText (RST) validator"
category = "dev"
optional = false
python-versions = ">=3.7"

[package.dependencies]
flake8 = ">=3.0.0"
pygments = "*"
restructuredtext-lint = "*"

[[package]]
name = "fonttools"
version = "4.37.1"
description = "Tools to manipulate font files"
category = "main"
optional = false
python-versions = ">=3.7"

[package.extras]
all = ["fs (>=2.2.0,<3)", "lxml (>=4.0,<5)", "zopfli (>=0.1.4)", "lz4 (>=1.7.4.2)", "matplotlib", "sympy", "skia-pathops (>=0.5.0)", "uharfbuzz (>=0.23.0)", "brotlicffi (>=0.8.0)", "scipy", "brotli (>=1.0.1)", "munkres", "unicodedata2 (>=14.0.0)", "xattr"]
graphite = ["lz4 (>=1.7.4.2)"]
interpolatable = ["scipy", "munkres"]
lxml = ["lxml (>=4.0,<5)"]
pathops = ["skia-pathops (>=0.5.0)"]
plot = ["matplotlib"]
repacker = ["uharfbuzz (>=0.23.0)"]
symfont = ["sympy"]
type1 = ["xattr"]
ufo = ["fs (>=2.2.0,<3)"]
unicode = ["unicodedata2 (>=14.0.0)"]
woff = ["zopfli (>=0.1.4)", "brotlicffi (>=0.8.0)", "brotli (>=1.0.1)"]

[[package]]
name = "frozenlist"
version = "1.3.1"
description = "A list-like structure which implements collections.abc.MutableSequence"
category = "main"
optional = false
python-versions = ">=3.7"

[[package]]
name = "fsspec"
<<<<<<< HEAD
version = "2022.8.2"
=======
version = "2022.8.1"
>>>>>>> d42e764c
description = "File-system specification"
category = "main"
optional = false
python-versions = ">=3.7"

[package.extras]
abfs = ["adlfs"]
adl = ["adlfs"]
arrow = ["pyarrow (>=1)"]
dask = ["dask", "distributed"]
dropbox = ["dropboxdrivefs", "requests", "dropbox"]
entrypoints = ["importlib-metadata"]
fuse = ["fusepy"]
gcs = ["gcsfs"]
git = ["pygit2"]
github = ["requests"]
gs = ["gcsfs"]
gui = ["panel"]
hdfs = ["pyarrow (>=1)"]
http = ["requests", "aiohttp (!=4.0.0a0,!=4.0.0a1)"]
libarchive = ["libarchive-c"]
oci = ["ocifs"]
s3 = ["s3fs"]
sftp = ["paramiko"]
smb = ["smbprotocol"]
ssh = ["paramiko"]
tqdm = ["tqdm"]

[[package]]
name = "geopandas"
version = "0.10.2"
description = "Geographic pandas extensions"
category = "main"
optional = false
python-versions = ">=3.7"

[package.dependencies]
fiona = ">=1.8"
pandas = ">=0.25.0"
pyproj = ">=2.2.0"
shapely = ">=1.6"

[[package]]
name = "gitdb"
version = "4.0.9"
description = "Git Object Database"
category = "dev"
optional = false
python-versions = ">=3.6"

[package.dependencies]
smmap = ">=3.0.1,<6"

[[package]]
name = "gitpython"
version = "3.1.27"
description = "GitPython is a python library used to interact with Git repositories"
category = "dev"
optional = false
python-versions = ">=3.7"

[package.dependencies]
gitdb = ">=4.0.1,<5"

[[package]]
name = "graphviz"
version = "0.20.1"
description = "Simple Python interface for Graphviz"
category = "main"
optional = false
python-versions = ">=3.7"

[package.extras]
dev = ["tox (>=3)", "flake8", "pep8-naming", "wheel", "twine"]
docs = ["sphinx (>=5)", "sphinx-autodoc-typehints", "sphinx-rtd-theme"]
test = ["pytest (>=7)", "pytest-mock (>=3)", "mock (>=4)", "pytest-cov", "coverage"]

[[package]]
name = "identify"
version = "2.5.3"
description = "File identification library for Python"
category = "dev"
optional = false
python-versions = ">=3.7"

[package.extras]
license = ["ukkonen"]

[[package]]
name = "idna"
version = "3.3"
description = "Internationalized Domain Names in Applications (IDNA)"
category = "main"
optional = false
python-versions = ">=3.5"

[[package]]
name = "imagesize"
version = "1.4.1"
description = "Getting image size from png/jpeg/jpeg2000/gif file"
category = "dev"
optional = false
python-versions = ">=2.7, !=3.0.*, !=3.1.*, !=3.2.*, !=3.3.*"

[[package]]
name = "importlib-metadata"
version = "4.12.0"
description = "Read metadata from Python packages"
category = "dev"
optional = false
python-versions = ">=3.7"

[package.dependencies]
zipp = ">=0.5"

[package.extras]
docs = ["sphinx", "jaraco.packaging (>=9)", "rst.linker (>=1.9)"]
perf = ["ipython"]
testing = ["pytest (>=6)", "pytest-checkdocs (>=2.4)", "pytest-flake8", "pytest-cov", "pytest-enabler (>=1.3)", "packaging", "pyfakefs", "flufl.flake8", "pytest-perf (>=0.9.2)", "pytest-black (>=0.3.7)", "pytest-mypy (>=0.9.1)", "importlib-resources (>=1.3)"]

[[package]]
name = "iniconfig"
version = "1.1.1"
description = "iniconfig: brain-dead simple config-ini parsing"
category = "dev"
optional = false
python-versions = "*"

[[package]]
name = "ipykernel"
version = "6.15.2"
description = "IPython Kernel for Jupyter"
category = "dev"
optional = false
python-versions = ">=3.7"

[package.dependencies]
appnope = {version = "*", markers = "platform_system == \"Darwin\""}
debugpy = ">=1.0"
ipython = ">=7.23.1"
jupyter-client = ">=6.1.12"
matplotlib-inline = ">=0.1"
nest-asyncio = "*"
packaging = "*"
psutil = "*"
pyzmq = ">=17"
tornado = ">=6.1"
traitlets = ">=5.1.0"

[package.extras]
test = ["flaky", "ipyparallel", "pre-commit", "pytest-cov", "pytest-timeout", "pytest (>=6.0)"]

[[package]]
name = "ipython"
version = "8.4.0"
description = "IPython: Productive Interactive Computing"
category = "dev"
optional = false
python-versions = ">=3.8"

[package.dependencies]
appnope = {version = "*", markers = "sys_platform == \"darwin\""}
backcall = "*"
colorama = {version = "*", markers = "sys_platform == \"win32\""}
decorator = "*"
jedi = ">=0.16"
matplotlib-inline = "*"
pexpect = {version = ">4.3", markers = "sys_platform != \"win32\""}
pickleshare = "*"
prompt-toolkit = ">=2.0.0,<3.0.0 || >3.0.0,<3.0.1 || >3.0.1,<3.1.0"
pygments = ">=2.4.0"
stack-data = "*"
traitlets = ">=5"

[package.extras]
all = ["black", "Sphinx (>=1.3)", "ipykernel", "nbconvert", "nbformat", "ipywidgets", "notebook", "ipyparallel", "qtconsole", "pytest (<7.1)", "pytest-asyncio", "testpath", "curio", "matplotlib (!=3.2.0)", "numpy (>=1.19)", "pandas", "trio"]
black = ["black"]
doc = ["Sphinx (>=1.3)"]
kernel = ["ipykernel"]
nbconvert = ["nbconvert"]
nbformat = ["nbformat"]
notebook = ["ipywidgets", "notebook"]
parallel = ["ipyparallel"]
qtconsole = ["qtconsole"]
test = ["pytest (<7.1)", "pytest-asyncio", "testpath"]
test_extra = ["pytest (<7.1)", "pytest-asyncio", "testpath", "curio", "matplotlib (!=3.2.0)", "nbformat", "numpy (>=1.19)", "pandas", "trio"]

[[package]]
name = "isort"
version = "5.10.1"
description = "A Python utility / library to sort Python imports."
category = "dev"
optional = false
python-versions = ">=3.6.1,<4.0"

[package.extras]
pipfile_deprecated_finder = ["pipreqs", "requirementslib"]
requirements_deprecated_finder = ["pipreqs", "pip-api"]
colors = ["colorama (>=0.4.3,<0.5.0)"]
plugins = ["setuptools"]

[[package]]
name = "jedi"
version = "0.18.1"
description = "An autocompletion tool for Python that can be used for text editors."
category = "dev"
optional = false
python-versions = ">=3.6"

[package.dependencies]
parso = ">=0.8.0,<0.9.0"

[package.extras]
qa = ["flake8 (==3.8.3)", "mypy (==0.782)"]
testing = ["Django (<3.1)", "colorama", "docopt", "pytest (<7.0.0)"]

[[package]]
name = "jinja2"
version = "3.1.2"
description = "A very fast and expressive template engine."
category = "main"
optional = false
python-versions = ">=3.7"

[package.dependencies]
MarkupSafe = ">=2.0"

[package.extras]
i18n = ["Babel (>=2.7)"]

[[package]]
name = "jmespath"
version = "1.0.1"
description = "JSON Matching Expressions"
category = "main"
optional = false
python-versions = ">=3.7"

[[package]]
name = "jupyter-client"
version = "7.3.5"
description = "Jupyter protocol implementation and client libraries"
category = "dev"
optional = false
python-versions = ">=3.7"

[package.dependencies]
entrypoints = "*"
jupyter-core = ">=4.9.2"
nest-asyncio = ">=1.5.4"
python-dateutil = ">=2.8.2"
pyzmq = ">=23.0"
tornado = ">=6.2"
traitlets = "*"

[package.extras]
doc = ["ipykernel", "myst-parser", "sphinx-rtd-theme", "sphinx (>=1.3.6)", "sphinxcontrib-github-alt"]
test = ["codecov", "coverage", "ipykernel (>=6.5)", "ipython", "mypy", "pre-commit", "pytest", "pytest-asyncio (>=0.18)", "pytest-cov", "pytest-timeout"]

[[package]]
name = "jupyter-core"
version = "4.11.1"
description = "Jupyter core package. A base package on which Jupyter projects rely."
category = "dev"
optional = false
python-versions = ">=3.7"

[package.dependencies]
pywin32 = {version = ">=1.0", markers = "sys_platform == \"win32\" and platform_python_implementation != \"PyPy\""}
traitlets = "*"

[package.extras]
test = ["ipykernel", "pre-commit", "pytest", "pytest-cov", "pytest-timeout"]

[[package]]
name = "kiwisolver"
version = "1.4.4"
description = "A fast implementation of the Cassowary constraint solver"
category = "main"
optional = false
python-versions = ">=3.7"

[[package]]
name = "livereload"
version = "2.6.3"
description = "Python LiveReload is an awesome tool for web developers"
category = "dev"
optional = false
python-versions = "*"

[package.dependencies]
six = "*"
tornado = {version = "*", markers = "python_version > \"2.7\""}

[[package]]
name = "locket"
version = "1.0.0"
description = "File-based locks for Python on Linux and Windows"
category = "main"
optional = false
python-versions = ">=2.7, !=3.0.*, !=3.1.*, !=3.2.*, !=3.3.*"

[[package]]
name = "lxml"
version = "4.9.1"
description = "Powerful and Pythonic XML processing library combining libxml2/libxslt with the ElementTree API."
category = "main"
optional = false
python-versions = ">=2.7, !=3.0.*, !=3.1.*, !=3.2.*, !=3.3.*, != 3.4.*"

[package.extras]
cssselect = ["cssselect (>=0.7)"]
html5 = ["html5lib"]
htmlsoup = ["beautifulsoup4"]
source = ["Cython (>=0.29.7)"]

[[package]]
name = "markdown-it-py"
version = "2.1.0"
description = "Python port of markdown-it. Markdown parsing, done right!"
category = "dev"
optional = false
python-versions = ">=3.7"

[package.dependencies]
mdurl = ">=0.1,<1.0"

[package.extras]
testing = ["pytest-regressions", "pytest-cov", "pytest", "coverage"]
rtd = ["sphinx-book-theme", "sphinx-design", "sphinx-copybutton", "sphinx", "pyyaml", "myst-parser", "attrs"]
profiling = ["gprof2dot"]
plugins = ["mdit-py-plugins"]
linkify = ["linkify-it-py (>=1.0,<2.0)"]
compare = ["panflute (>=2.1.3,<2.2.0)", "mistune (>=2.0.2,<2.1.0)", "mistletoe (>=0.8.1,<0.9.0)", "markdown (>=3.3.6,<3.4.0)", "commonmark (>=0.9.1,<0.10.0)"]
code_style = ["pre-commit (==2.6)"]
benchmarking = ["pytest-benchmark (>=3.2,<4.0)", "pytest", "psutil"]

[[package]]
name = "markupsafe"
version = "2.1.1"
description = "Safely add untrusted strings to HTML/XML markup."
category = "main"
optional = false
python-versions = ">=3.7"

[[package]]
name = "matplotlib"
version = "3.5.3"
description = "Python plotting package"
category = "main"
optional = false
python-versions = ">=3.7"

[package.dependencies]
cycler = ">=0.10"
fonttools = ">=4.22.0"
kiwisolver = ">=1.0.1"
numpy = ">=1.17"
packaging = ">=20.0"
pillow = ">=6.2.0"
pyparsing = ">=2.2.1"
python-dateutil = ">=2.7"
setuptools_scm = ">=4,<7"

[[package]]
name = "matplotlib-inline"
version = "0.1.6"
description = "Inline Matplotlib backend for Jupyter"
category = "dev"
optional = false
python-versions = ">=3.5"

[package.dependencies]
traitlets = "*"

[[package]]
name = "mccabe"
version = "0.7.0"
description = "McCabe checker, plugin for flake8"
category = "dev"
optional = false
python-versions = ">=3.6"

[[package]]
name = "mdit-py-plugins"
version = "0.3.0"
description = "Collection of plugins for markdown-it-py"
category = "dev"
optional = false
python-versions = "~=3.6"

[package.dependencies]
markdown-it-py = ">=1.0.0,<3.0.0"

[package.extras]
testing = ["pytest-regressions", "pytest-cov", "pytest (>=3.6,<4)", "coverage"]
rtd = ["sphinx-book-theme (>=0.1.0,<0.2.0)", "myst-parser (>=0.14.0,<0.15.0)"]
code_style = ["pre-commit (==2.6)"]

[[package]]
name = "mdurl"
version = "0.1.2"
description = "Markdown URL utilities"
category = "dev"
optional = false
python-versions = ">=3.7"

[[package]]
name = "more-itertools"
version = "8.14.0"
description = "More routines for operating on iterables, beyond itertools"
category = "main"
optional = false
python-versions = ">=3.5"

[[package]]
name = "multidict"
version = "6.0.2"
description = "multidict implementation"
category = "main"
optional = false
python-versions = ">=3.7"

[[package]]
name = "munch"
version = "2.5.0"
description = "A dot-accessible dictionary (a la JavaScript objects)"
category = "main"
optional = false
python-versions = "*"

[package.dependencies]
six = "*"

[package.extras]
testing = ["pytest", "coverage", "astroid (>=1.5.3,<1.6.0)", "pylint (>=1.7.2,<1.8.0)", "astroid (>=2.0)", "pylint (>=2.3.1,<2.4.0)"]
yaml = ["PyYAML (>=5.1.0)"]

[[package]]
name = "mypy"
<<<<<<< HEAD
version = "0.980+dev.7ffaf230a3984faaf848fe314cf275b854a0cdb0"
=======
version = "0.980+dev.285773626b26d451f68717e127a932144e9a6f04"
>>>>>>> d42e764c
description = "Optional static typing for Python"
category = "dev"
optional = false
python-versions = ">=3.7"
develop = false

[package.dependencies]
mypy-extensions = ">=0.4.3"
tomli = {version = ">=1.1.0", markers = "python_version < \"3.11\""}
typing-extensions = ">=3.10"

[package.extras]
dmypy = ["psutil (>=4.0)"]
python2 = ["typed-ast (>=1.4.0,<2)"]
reports = ["lxml"]

[package.source]
type = "git"
url = "https://github.com/python/mypy.git"
reference = "master"
<<<<<<< HEAD
resolved_reference = "7ffaf230a3984faaf848fe314cf275b854a0cdb0"
=======
resolved_reference = "285773626b26d451f68717e127a932144e9a6f04"
>>>>>>> d42e764c

[[package]]
name = "mypy-extensions"
version = "0.4.3"
description = "Experimental type system extensions for programs checked with the mypy typechecker."
category = "dev"
optional = false
python-versions = "*"

[[package]]
name = "myst-parser"
version = "0.18.0"
description = "An extended commonmark compliant parser, with bridges to docutils & sphinx."
category = "dev"
optional = false
python-versions = ">=3.7"

[package.dependencies]
docutils = ">=0.15,<0.19"
jinja2 = "*"
markdown-it-py = ">=1.0.0,<3.0.0"
mdit-py-plugins = ">=0.3.0,<0.4.0"
pyyaml = "*"
sphinx = ">=4,<6"
typing-extensions = "*"

[package.extras]
code_style = ["pre-commit (>=2.12,<3.0)"]
linkify = ["linkify-it-py (>=1.0,<2.0)"]
rtd = ["ipython", "sphinx-book-theme", "sphinx-design", "sphinxext-rediraffe (>=0.2.7,<0.3.0)", "sphinxcontrib.mermaid (>=0.7.1,<0.8.0)", "sphinxext-opengraph (>=0.6.3,<0.7.0)"]
testing = ["beautifulsoup4", "coverage", "pytest (>=6,<7)", "pytest-cov", "pytest-regressions", "pytest-param-files (>=0.3.4,<0.4.0)", "sphinx-pytest"]

[[package]]
name = "nest-asyncio"
version = "1.5.5"
description = "Patch asyncio to allow nested event loops"
category = "dev"
optional = false
python-versions = ">=3.5"

[[package]]
name = "netcdf4"
version = "1.6.0"
description = "Provides an object-oriented python interface to the netCDF version 4 library."
category = "main"
optional = false
python-versions = "*"

[package.dependencies]
cftime = "*"
numpy = ">=1.9"

[[package]]
name = "nodeenv"
version = "1.7.0"
description = "Node.js virtual environment builder"
category = "dev"
optional = false
python-versions = ">=2.7,!=3.0.*,!=3.1.*,!=3.2.*,!=3.3.*,!=3.4.*,!=3.5.*,!=3.6.*"

[[package]]
name = "nox"
version = "2022.8.7"
description = "Flexible test automation."
category = "dev"
optional = false
python-versions = ">=3.7"

[package.dependencies]
argcomplete = ">=1.9.4,<3.0"
colorlog = ">=2.6.1,<7.0.0"
packaging = ">=20.9"
py = ">=1.4,<2.0.0"
virtualenv = ">=14"

[package.extras]
tox_to_nox = ["jinja2", "tox"]

[[package]]
name = "nox-poetry"
version = "1.0.1"
description = "nox-poetry"
category = "dev"
optional = false
python-versions = ">=3.7,<4.0"

[package.dependencies]
nox = ">=2020.8.22"
packaging = ">=20.9"
tomlkit = ">=0.7"

[[package]]
name = "numcodecs"
version = "0.10.2"
description = "A Python package providing buffer compression and transformation codecs for use in data storage and communication applications."
category = "main"
optional = false
python-versions = ">=3.7, <4"

[package.dependencies]
entrypoints = "*"
numpy = ">=1.7"
typing-extensions = ">=3.7.4"

[package.extras]
msgpack = ["msgpack"]

[[package]]
name = "numpy"
version = "1.23.2"
description = "NumPy is the fundamental package for array computing with Python."
category = "main"
optional = false
python-versions = ">=3.8"

[[package]]
name = "openpyxl"
version = "3.0.10"
description = "A Python library to read/write Excel 2010 xlsx/xlsm files"
category = "main"
optional = false
python-versions = ">=3.6"

[package.dependencies]
et-xmlfile = "*"

[[package]]
name = "packaging"
version = "21.3"
description = "Core utilities for Python packages"
category = "main"
optional = false
python-versions = ">=3.6"

[package.dependencies]
pyparsing = ">=2.0.2,<3.0.5 || >3.0.5"

[[package]]
name = "pandas"
version = "1.4.4"
description = "Powerful data structures for data analysis, time series, and statistics"
category = "main"
optional = false
python-versions = ">=3.8"

[package.dependencies]
numpy = [
    {version = ">=1.18.5", markers = "platform_machine != \"aarch64\" and platform_machine != \"arm64\" and python_version < \"3.10\""},
    {version = ">=1.19.2", markers = "platform_machine == \"aarch64\" and python_version < \"3.10\""},
    {version = ">=1.20.0", markers = "platform_machine == \"arm64\" and python_version < \"3.10\""},
]
python-dateutil = ">=2.8.1"
pytz = ">=2020.1"

[package.extras]
test = ["hypothesis (>=5.5.3)", "pytest (>=6.0)", "pytest-xdist (>=1.31)"]

[[package]]
name = "parso"
version = "0.8.3"
description = "A Python Parser"
category = "dev"
optional = false
python-versions = ">=3.6"

[package.extras]
qa = ["flake8 (==3.8.3)", "mypy (==0.782)"]
testing = ["docopt", "pytest (<6.0.0)"]

[[package]]
name = "partd"
version = "1.3.0"
description = "Appendable key-value storage"
category = "main"
optional = false
python-versions = ">=3.7"

[package.dependencies]
locket = "*"
toolz = "*"

[package.extras]
complete = ["blosc", "pyzmq", "pandas (>=0.19.0)", "numpy (>=1.9.0)"]

[[package]]
name = "pathspec"
version = "0.10.0"
description = "Utility library for gitignore style pattern matching of file paths."
category = "dev"
optional = false
python-versions = ">=3.7"

[[package]]
name = "pbr"
version = "5.10.0"
description = "Python Build Reasonableness"
category = "dev"
optional = false
python-versions = ">=2.6"

[[package]]
name = "pep8-naming"
version = "0.12.1"
description = "Check PEP-8 naming conventions, plugin for flake8"
category = "dev"
optional = false
python-versions = "*"

[package.dependencies]
flake8 = ">=3.9.1"
flake8-polyfill = ">=1.0.2,<2"

[[package]]
name = "pexpect"
version = "4.8.0"
description = "Pexpect allows easy control of interactive console applications."
category = "dev"
optional = false
python-versions = "*"

[package.dependencies]
ptyprocess = ">=0.5"

[[package]]
name = "pickleshare"
version = "0.7.5"
description = "Tiny 'shelve'-like database with concurrency support"
category = "dev"
optional = false
python-versions = "*"

[[package]]
name = "pillow"
version = "9.2.0"
description = "Python Imaging Library (Fork)"
category = "main"
optional = false
python-versions = ">=3.7"

[package.extras]
docs = ["furo", "olefile", "sphinx (>=2.4)", "sphinx-copybutton", "sphinx-issues (>=3.0.1)", "sphinx-removed-in", "sphinxext-opengraph"]
tests = ["check-manifest", "coverage", "defusedxml", "markdown2", "olefile", "packaging", "pyroma", "pytest", "pytest-cov", "pytest-timeout"]

[[package]]
name = "platformdirs"
version = "2.5.2"
description = "A small Python module for determining appropriate platform-specific dirs, e.g. a \"user data dir\"."
category = "dev"
optional = false
python-versions = ">=3.7"

[package.extras]
docs = ["furo (>=2021.7.5b38)", "proselint (>=0.10.2)", "sphinx-autodoc-typehints (>=1.12)", "sphinx (>=4)"]
test = ["appdirs (==1.4.4)", "pytest-cov (>=2.7)", "pytest-mock (>=3.6)", "pytest (>=6)"]

[[package]]
name = "pluggy"
version = "1.0.0"
description = "plugin and hook calling mechanisms for python"
category = "dev"
optional = false
python-versions = ">=3.6"

[package.extras]
testing = ["pytest-benchmark", "pytest"]
dev = ["tox", "pre-commit"]

[[package]]
name = "pre-commit"
version = "2.20.0"
description = "A framework for managing and maintaining multi-language pre-commit hooks."
category = "dev"
optional = false
python-versions = ">=3.7"

[package.dependencies]
cfgv = ">=2.0.0"
identify = ">=1.0.0"
nodeenv = ">=0.11.1"
pyyaml = ">=5.1"
toml = "*"
virtualenv = ">=20.0.8"

[[package]]
name = "pre-commit-hooks"
version = "4.3.0"
description = "Some out-of-the-box hooks for pre-commit."
category = "dev"
optional = false
python-versions = ">=3.7"

[package.dependencies]
"ruamel.yaml" = ">=0.15"
tomli = {version = ">=1.1.0", markers = "python_version < \"3.11\""}

[[package]]
name = "prompt-toolkit"
version = "3.0.30"
description = "Library for building powerful interactive command lines in Python"
category = "dev"
optional = false
python-versions = ">=3.6.2"

[package.dependencies]
wcwidth = "*"

[[package]]
name = "psutil"
version = "5.9.1"
description = "Cross-platform lib for process and system monitoring in Python."
category = "dev"
optional = false
python-versions = ">=2.7, !=3.0.*, !=3.1.*, !=3.2.*, !=3.3.*"

[package.extras]
test = ["ipaddress", "mock", "enum34", "pywin32", "wmi"]

[[package]]
name = "ptyprocess"
version = "0.7.0"
description = "Run a subprocess in a pseudo terminal"
category = "dev"
optional = false
python-versions = "*"

[[package]]
name = "pure-eval"
version = "0.2.2"
description = "Safely evaluate AST nodes without side effects"
category = "dev"
optional = false
python-versions = "*"

[package.extras]
tests = ["pytest"]

[[package]]
name = "py"
version = "1.11.0"
description = "library with cross-python path, ini-parsing, io, code, log facilities"
category = "dev"
optional = false
python-versions = ">=2.7, !=3.0.*, !=3.1.*, !=3.2.*, !=3.3.*, !=3.4.*"

[[package]]
name = "pycodestyle"
version = "2.9.1"
description = "Python style guide checker"
category = "dev"
optional = false
python-versions = ">=3.6"

[[package]]
name = "pycparser"
version = "2.21"
description = "C parser in Python"
category = "dev"
optional = false
python-versions = ">=2.7, !=3.0.*, !=3.1.*, !=3.2.*, !=3.3.*"

[[package]]
name = "pydocstyle"
version = "6.1.1"
description = "Python docstring style checker"
category = "dev"
optional = false
python-versions = ">=3.6"

[package.dependencies]
snowballstemmer = "*"

[package.extras]
toml = ["toml"]

[[package]]
name = "pyflakes"
version = "2.5.0"
description = "passive checker of Python programs"
category = "dev"
optional = false
python-versions = ">=3.6"

[[package]]
name = "pygments"
version = "2.13.0"
description = "Pygments is a syntax highlighting package written in Python."
category = "dev"
optional = false
python-versions = ">=3.6"

[package.extras]
plugins = ["importlib-metadata"]

[[package]]
name = "pyogrio"
version = "0.4.1"
description = "Vectorized spatial vector file format I/O using GDAL/OGR"
category = "main"
optional = false
python-versions = ">=3.8"

[package.dependencies]
certifi = "*"
numpy = "*"

[package.extras]
test = ["pytest-cov", "pytest"]
geopandas = ["geopandas", "pygeos"]
dev = ["cython"]
benchmark = ["pytest-benchmark"]

[[package]]
name = "pyparsing"
version = "3.0.9"
description = "pyparsing module - Classes and methods to define and execute parsing grammars"
category = "main"
optional = false
python-versions = ">=3.6.8"

[package.extras]
diagrams = ["railroad-diagrams", "jinja2"]

[[package]]
name = "pyproj"
version = "3.3.1"
description = "Python interface to PROJ (cartographic projections and coordinate transformations library)"
category = "main"
optional = false
python-versions = ">=3.8"

[package.dependencies]
certifi = "*"

[[package]]
name = "pytest"
version = "6.2.5"
description = "pytest: simple powerful testing with Python"
category = "dev"
optional = false
python-versions = ">=3.6"

[package.dependencies]
atomicwrites = {version = ">=1.0", markers = "sys_platform == \"win32\""}
attrs = ">=19.2.0"
colorama = {version = "*", markers = "sys_platform == \"win32\""}
iniconfig = "*"
packaging = "*"
pluggy = ">=0.12,<2.0"
py = ">=1.8.2"
toml = "*"

[package.extras]
testing = ["argcomplete", "hypothesis (>=3.56)", "mock", "nose", "requests", "xmlschema"]

[[package]]
name = "pytest-datadir"
version = "1.3.1"
description = "pytest plugin for test data directories and files"
category = "dev"
optional = false
python-versions = ">=2.7, !=3.0.*, !=3.1.*, !=3.2.*, !=3.3.*"

[package.dependencies]
pytest = ">=2.7.0"

[[package]]
name = "python-dateutil"
version = "2.8.2"
description = "Extensions to the standard Python datetime module"
category = "main"
optional = false
python-versions = "!=3.0.*,!=3.1.*,!=3.2.*,>=2.7"

[package.dependencies]
six = ">=1.5"

[[package]]
name = "pytz"
version = "2022.2.1"
description = "World timezone definitions, modern and historical"
category = "main"
optional = false
python-versions = "*"

[[package]]
name = "pyupgrade"
version = "2.37.3"
description = "A tool to automatically upgrade syntax for newer versions."
category = "dev"
optional = false
python-versions = ">=3.7"

[package.dependencies]
tokenize-rt = ">=3.2.0"

[[package]]
name = "pywin32"
version = "304"
description = "Python for Window Extensions"
category = "dev"
optional = false
python-versions = "*"

[[package]]
name = "pyyaml"
version = "6.0"
description = "YAML parser and emitter for Python"
category = "main"
optional = false
python-versions = ">=3.6"

[[package]]
name = "pyzmq"
version = "23.2.1"
description = "Python bindings for 0MQ"
category = "dev"
optional = false
python-versions = ">=3.6"

[package.dependencies]
cffi = {version = "*", markers = "implementation_name == \"pypy\""}
py = {version = "*", markers = "implementation_name == \"pypy\""}

[[package]]
name = "rasterio"
version = "1.3.2"
description = "Fast and direct raster I/O for use with Numpy and SciPy"
category = "main"
optional = false
python-versions = ">=3.8"

[package.dependencies]
affine = "*"
attrs = "*"
certifi = "*"
click = ">=4.0"
click-plugins = "*"
cligj = ">=0.5"
numpy = ">=1.18"
snuggs = ">=1.4.1"

[package.extras]
test = ["shapely", "pytest (>=2.8.2)", "pytest-cov (>=2.2.0)", "packaging", "hypothesis", "boto3 (>=1.2.4)"]
s3 = ["boto3 (>=1.2.4)"]
plot = ["matplotlib"]
ipython = ["ipython (>=2.0)"]
docs = ["sphinx-rtd-theme", "sphinx", "numpydoc", "ghp-import"]
all = ["shapely", "pytest (>=2.8.2)", "sphinx-rtd-theme", "pytest-cov (>=2.2.0)", "ipython (>=2.0)", "hypothesis", "boto3 (>=1.2.4)", "numpydoc", "sphinx", "ghp-import", "matplotlib", "packaging"]

[[package]]
name = "reorder-python-imports"
version = "2.8.0"
description = "Tool for reordering python imports"
category = "dev"
optional = false
python-versions = ">=3.7"

[package.dependencies]
"aspy.refactor-imports" = ">=2.3.0,<3"

[[package]]
name = "requests"
version = "2.28.1"
description = "Python HTTP for Humans."
category = "main"
optional = false
python-versions = ">=3.7, <4"

[package.dependencies]
certifi = ">=2017.4.17"
charset-normalizer = ">=2,<3"
idna = ">=2.5,<4"
urllib3 = ">=1.21.1,<1.27"

[package.extras]
socks = ["PySocks (>=1.5.6,!=1.5.7)"]
use_chardet_on_py3 = ["chardet (>=3.0.2,<6)"]

[[package]]
name = "restructuredtext-lint"
version = "1.4.0"
description = "reStructuredText linter"
category = "dev"
optional = false
python-versions = "*"

[package.dependencies]
docutils = ">=0.11,<1.0"

[[package]]
name = "rtree"
version = "0.9.7"
description = "R-Tree spatial index for Python GIS"
category = "main"
optional = false
python-versions = "*"

[[package]]
name = "ruamel.yaml"
version = "0.17.21"
description = "ruamel.yaml is a YAML parser/emitter that supports roundtrip preservation of comments, seq/map flow style, and map key order"
category = "dev"
optional = false
python-versions = ">=3"

[package.dependencies]
"ruamel.yaml.clib" = {version = ">=0.2.6", markers = "platform_python_implementation == \"CPython\" and python_version < \"3.11\""}

[package.extras]
docs = ["ryd"]
jinja2 = ["ruamel.yaml.jinja2 (>=0.2)"]

[[package]]
name = "ruamel.yaml.clib"
version = "0.2.6"
description = "C version of reader, parser and emitter for ruamel.yaml derived from libyaml"
category = "dev"
optional = false
python-versions = ">=3.5"

[[package]]
name = "s3fs"
<<<<<<< HEAD
version = "2022.8.2"
=======
version = "2022.8.1"
>>>>>>> d42e764c
description = "Convenient Filesystem interface over S3"
category = "main"
optional = false
python-versions = ">= 3.7"

[package.dependencies]
aiobotocore = ">=2.4.0,<2.5.0"
aiohttp = "<4.0.0a0 || >4.0.0a0,<4.0.0a1 || >4.0.0a1"
<<<<<<< HEAD
fsspec = "2022.8.2"
=======
fsspec = "2022.8.1"
>>>>>>> d42e764c

[package.extras]
awscli = ["aiobotocore[awscli] (>=2.4.0,<2.5.0)"]
boto3 = ["aiobotocore[boto3] (>=2.4.0,<2.5.0)"]

[[package]]
name = "safety"
version = "1.10.3"
description = "Checks installed dependencies for known vulnerabilities."
category = "dev"
optional = false
python-versions = ">=3.5"

[package.dependencies]
Click = ">=6.0"
dparse = ">=0.5.1"
packaging = "*"
requests = "*"

[[package]]
name = "setuptools-scm"
version = "6.4.2"
description = "the blessed package to manage your versions by scm tags"
category = "main"
optional = false
python-versions = ">=3.6"

[package.dependencies]
packaging = ">=20.0"
tomli = ">=1.0.0"

[package.extras]
test = ["pytest (>=6.2)", "virtualenv (>20)"]
toml = ["setuptools (>=42)"]

[[package]]
name = "shapely"
version = "1.8.4"
description = "Geometric objects, predicates, and operations"
category = "main"
optional = false
python-versions = ">=3.6"

[package.extras]
all = ["pytest", "pytest-cov", "numpy"]
test = ["pytest", "pytest-cov"]
vectorized = ["numpy"]

[[package]]
name = "six"
version = "1.16.0"
description = "Python 2 and 3 compatibility utilities"
category = "main"
optional = false
python-versions = ">=2.7, !=3.0.*, !=3.1.*, !=3.2.*"

[[package]]
name = "smmap"
version = "5.0.0"
description = "A pure Python implementation of a sliding window memory map manager"
category = "dev"
optional = false
python-versions = ">=3.6"

[[package]]
name = "snowballstemmer"
version = "2.2.0"
description = "This package provides 29 stemmers for 28 languages generated from Snowball algorithms."
category = "dev"
optional = false
python-versions = "*"

[[package]]
name = "snuggs"
version = "1.4.7"
description = "Snuggs are s-expressions for Numpy"
category = "main"
optional = false
python-versions = "*"

[package.dependencies]
numpy = "*"
pyparsing = ">=2.1.6"

[package.extras]
test = ["pytest", "hypothesis"]

[[package]]
name = "sphinx"
version = "4.5.0"
description = "Python documentation generator"
category = "dev"
optional = false
python-versions = ">=3.6"

[package.dependencies]
alabaster = ">=0.7,<0.8"
babel = ">=1.3"
colorama = {version = ">=0.3.5", markers = "sys_platform == \"win32\""}
docutils = ">=0.14,<0.18"
imagesize = "*"
importlib-metadata = {version = ">=4.4", markers = "python_version < \"3.10\""}
Jinja2 = ">=2.3"
packaging = "*"
Pygments = ">=2.0"
requests = ">=2.5.0"
snowballstemmer = ">=1.1"
sphinxcontrib-applehelp = "*"
sphinxcontrib-devhelp = "*"
sphinxcontrib-htmlhelp = ">=2.0.0"
sphinxcontrib-jsmath = "*"
sphinxcontrib-qthelp = "*"
sphinxcontrib-serializinghtml = ">=1.1.5"

[package.extras]
docs = ["sphinxcontrib-websupport"]
lint = ["flake8 (>=3.5.0)", "isort", "mypy (>=0.931)", "docutils-stubs", "types-typed-ast", "types-requests"]
test = ["pytest", "pytest-cov", "html5lib", "cython", "typed-ast"]

[[package]]
name = "sphinx-autobuild"
version = "2021.3.14"
description = "Rebuild Sphinx documentation on changes, with live-reload in the browser."
category = "dev"
optional = false
python-versions = ">=3.6"

[package.dependencies]
colorama = "*"
livereload = "*"
sphinx = "*"

[package.extras]
test = ["pytest", "pytest-cov"]

[[package]]
name = "sphinxcontrib-applehelp"
version = "1.0.2"
description = "sphinxcontrib-applehelp is a sphinx extension which outputs Apple help books"
category = "dev"
optional = false
python-versions = ">=3.5"

[package.extras]
test = ["pytest"]
lint = ["docutils-stubs", "mypy", "flake8"]

[[package]]
name = "sphinxcontrib-devhelp"
version = "1.0.2"
description = "sphinxcontrib-devhelp is a sphinx extension which outputs Devhelp document."
category = "dev"
optional = false
python-versions = ">=3.5"

[package.extras]
test = ["pytest"]
lint = ["docutils-stubs", "mypy", "flake8"]

[[package]]
name = "sphinxcontrib-htmlhelp"
version = "2.0.0"
description = "sphinxcontrib-htmlhelp is a sphinx extension which renders HTML help files"
category = "dev"
optional = false
python-versions = ">=3.6"

[package.extras]
test = ["html5lib", "pytest"]
lint = ["docutils-stubs", "mypy", "flake8"]

[[package]]
name = "sphinxcontrib-jsmath"
version = "1.0.1"
description = "A sphinx extension which renders display math in HTML via JavaScript"
category = "dev"
optional = false
python-versions = ">=3.5"

[package.extras]
test = ["mypy", "flake8", "pytest"]

[[package]]
name = "sphinxcontrib-qthelp"
version = "1.0.3"
description = "sphinxcontrib-qthelp is a sphinx extension which outputs QtHelp document."
category = "dev"
optional = false
python-versions = ">=3.5"

[package.extras]
test = ["pytest"]
lint = ["docutils-stubs", "mypy", "flake8"]

[[package]]
name = "sphinxcontrib-serializinghtml"
version = "1.1.5"
description = "sphinxcontrib-serializinghtml is a sphinx extension which outputs \"serialized\" HTML files (json and pickle)."
category = "dev"
optional = false
python-versions = ">=3.5"

[package.extras]
test = ["pytest"]
lint = ["docutils-stubs", "mypy", "flake8"]

[[package]]
name = "stack-data"
version = "0.5.0"
description = "Extract data from python stack frames and tracebacks for informative displays"
category = "dev"
optional = false
python-versions = "*"

[package.dependencies]
asttokens = "*"
executing = "*"
pure-eval = "*"

[package.extras]
tests = ["cython", "littleutils", "pygments", "typeguard", "pytest"]

[[package]]
name = "stevedore"
version = "4.0.0"
description = "Manage dynamic plugins for Python applications"
category = "dev"
optional = false
python-versions = ">=3.8"

[package.dependencies]
pbr = ">=2.0.0,<2.1.0 || >2.1.0"

[[package]]
name = "tokenize-rt"
version = "4.2.1"
description = "A wrapper around the stdlib `tokenize` which roundtrips."
category = "dev"
optional = false
python-versions = ">=3.6.1"

[[package]]
name = "toml"
version = "0.10.2"
description = "Python Library for Tom's Obvious, Minimal Language"
category = "dev"
optional = false
python-versions = ">=2.6, !=3.0.*, !=3.1.*, !=3.2.*"

[[package]]
name = "tomli"
version = "2.0.1"
description = "A lil' TOML parser"
category = "main"
optional = false
python-versions = ">=3.7"

[[package]]
name = "tomlkit"
version = "0.11.4"
description = "Style preserving TOML library"
category = "dev"
optional = false
python-versions = ">=3.6,<4.0"

[[package]]
name = "toolz"
version = "0.12.0"
description = "List processing tools and functional utilities"
category = "main"
optional = false
python-versions = ">=3.5"

[[package]]
name = "tornado"
version = "6.2"
description = "Tornado is a Python web framework and asynchronous networking library, originally developed at FriendFeed."
category = "main"
optional = false
python-versions = ">= 3.7"

[[package]]
name = "traitlets"
version = "5.3.0"
description = ""
category = "dev"
optional = false
python-versions = ">=3.7"

[package.extras]
test = ["pre-commit", "pytest"]

[[package]]
name = "typeguard"
version = "2.13.3"
description = "Run-time type checker for Python"
category = "dev"
optional = false
python-versions = ">=3.5.3"

[package.extras]
doc = ["sphinx-rtd-theme", "sphinx-autodoc-typehints (>=1.2.0)"]
test = ["pytest", "typing-extensions", "mypy"]

[[package]]
name = "typing-extensions"
version = "4.3.0"
description = "Backported and Experimental Type Hints for Python 3.7+"
category = "main"
optional = false
python-versions = ">=3.7"

[[package]]
name = "urllib3"
version = "1.26.12"
description = "HTTP library with thread-safe connection pooling, file post, and more."
category = "main"
optional = false
python-versions = ">=2.7, !=3.0.*, !=3.1.*, !=3.2.*, !=3.3.*, !=3.4.*, !=3.5.*, <4"

[package.extras]
brotli = ["brotlicffi (>=0.8.0)", "brotli (>=1.0.9)", "brotlipy (>=0.6.0)"]
secure = ["pyOpenSSL (>=0.14)", "cryptography (>=1.3.4)", "idna (>=2.0.0)", "certifi", "urllib3-secure-extra", "ipaddress"]
socks = ["PySocks (>=1.5.6,!=1.5.7,<2.0)"]

[[package]]
name = "virtualenv"
version = "20.16.4"
description = "Virtual Python Environment builder"
category = "dev"
optional = false
python-versions = ">=3.6"

[package.dependencies]
distlib = ">=0.3.5,<1"
filelock = ">=3.4.1,<4"
platformdirs = ">=2.4,<3"

[package.extras]
docs = ["proselint (>=0.13)", "sphinx (>=5.1.1)", "sphinx-argparse (>=0.3.1)", "sphinx-rtd-theme (>=1)", "towncrier (>=21.9)"]
testing = ["coverage (>=6.2)", "coverage-enable-subprocess (>=1)", "flaky (>=3.7)", "packaging (>=21.3)", "pytest (>=7.0.1)", "pytest-env (>=0.6.2)", "pytest-freezegun (>=0.4.2)", "pytest-mock (>=3.6.1)", "pytest-randomly (>=3.10.3)", "pytest-timeout (>=2.1)"]

[[package]]
name = "wcwidth"
version = "0.2.5"
description = "Measures the displayed width of unicode strings in a terminal"
category = "dev"
optional = false
python-versions = "*"

[[package]]
name = "wrapt"
version = "1.14.1"
description = "Module for decorators, wrappers and monkey patching."
category = "main"
optional = false
python-versions = "!=3.0.*,!=3.1.*,!=3.2.*,!=3.3.*,!=3.4.*,>=2.7"

[[package]]
name = "xarray"
version = "2022.6.0"
description = "N-D labeled arrays and datasets in Python"
category = "main"
optional = false
python-versions = ">=3.8"

[package.dependencies]
numpy = ">=1.19"
packaging = ">=20.0"
pandas = ">=1.2"

[package.extras]
accel = ["scipy", "bottleneck", "numbagg", "flox"]
complete = ["netcdf4", "h5netcdf", "scipy", "pydap", "zarr", "fsspec", "cftime", "rasterio", "cfgrib", "pooch", "bottleneck", "numbagg", "flox", "dask", "matplotlib", "seaborn", "nc-time-axis"]
docs = ["netcdf4", "h5netcdf", "scipy", "pydap", "zarr", "fsspec", "cftime", "rasterio", "cfgrib", "pooch", "bottleneck", "numbagg", "flox", "dask", "matplotlib", "seaborn", "nc-time-axis", "sphinx-autosummary-accessors", "sphinx-rtd-theme", "ipython", "ipykernel", "jupyter-client", "nbsphinx", "scanpydoc"]
io = ["netcdf4", "h5netcdf", "scipy", "pydap", "zarr", "fsspec", "cftime", "rasterio", "cfgrib", "pooch"]
parallel = ["dask"]
viz = ["matplotlib", "seaborn", "nc-time-axis"]

[[package]]
name = "xdoctest"
version = "0.15.10"
description = "A rewrite of the builtin doctest module"
category = "dev"
optional = false
python-versions = "*"

[package.dependencies]
colorama = {version = "*", optional = true, markers = "platform_system == \"Windows\" and extra == \"colors\""}
Pygments = {version = "*", optional = true, markers = "extra == \"colors\""}
six = "*"

[package.extras]
all = ["six", "codecov", "scikit-build", "cmake", "ninja", "pybind11", "pygments", "colorama", "pytest", "pytest", "pytest-cov", "pytest", "pytest", "pytest-cov", "typing", "nbformat", "nbconvert", "jupyter-client", "ipython", "ipykernel", "pytest", "pytest-cov"]
colors = ["pygments", "colorama"]
jupyter = ["nbformat", "nbconvert", "jupyter-client", "ipython", "ipykernel"]
optional = ["pygments", "colorama", "nbformat", "nbconvert", "jupyter-client", "ipython", "ipykernel"]
tests = ["codecov", "scikit-build", "cmake", "ninja", "pybind11", "pytest", "pytest", "pytest-cov", "pytest", "pytest", "pytest-cov", "typing", "nbformat", "nbconvert", "jupyter-client", "ipython", "ipykernel", "pytest", "pytest-cov"]

[[package]]
name = "xlrd"
version = "2.0.1"
description = "Library for developers to extract data from Microsoft Excel (tm) .xls spreadsheet files"
category = "main"
optional = false
python-versions = ">=2.7, !=3.0.*, !=3.1.*, !=3.2.*, !=3.3.*, !=3.4.*, !=3.5.*"

[package.extras]
test = ["pytest-cov", "pytest"]
docs = ["sphinx"]
build = ["twine", "wheel"]

[[package]]
name = "yarl"
version = "1.8.1"
description = "Yet another URL library"
category = "main"
optional = false
python-versions = ">=3.7"

[package.dependencies]
idna = ">=2.0"
multidict = ">=4.0"

[[package]]
name = "zarr"
version = "2.12.0"
description = "An implementation of chunked, compressed, N-dimensional arrays for Python."
category = "main"
optional = false
python-versions = ">=3.7, <4"

[package.dependencies]
asciitree = "*"
fasteners = "*"
numcodecs = ">=0.6.4"
numpy = ">=1.7"

[package.extras]
jupyter = ["notebook", "ipytree"]

[[package]]
name = "zipp"
version = "3.8.1"
description = "Backport of pathlib-compatible object wrapper for zip files"
category = "dev"
optional = false
python-versions = ">=3.7"

[package.extras]
docs = ["sphinx", "jaraco.packaging (>=9)", "rst.linker (>=1.9)", "jaraco.tidelift (>=1.4)"]
testing = ["pytest (>=6)", "pytest-checkdocs (>=2.4)", "pytest-flake8", "pytest-cov", "pytest-enabler (>=1.3)", "jaraco.itertools", "func-timeout", "pytest-black (>=0.3.7)", "pytest-mypy (>=0.9.1)"]

[metadata]
lock-version = "1.1"
python-versions = "~3.8"
<<<<<<< HEAD
content-hash = "fc135b89e395311ab15bbb15338de400c8d3b1174703b671b52237a54cd0d87d"
=======
content-hash = "3f398fe58fdbff16fcc011aca3fc26c0ab1d4ea74aaad125407486bf949d2cdd"
>>>>>>> d42e764c

[metadata.files]
affine = []
aiobotocore = []
aiohttp = []
aioitertools = []
aiosignal = []
alabaster = []
appnope = []
argcomplete = []
asciitree = []
"aspy.refactor-imports" = []
asttokens = []
async-timeout = []
atomicwrites = []
attrs = []
babel = []
backcall = []
bandit = []
black = []
bokeh = []
botocore = []
cached-property = []
certifi = []
cffi = []
cfgv = []
cftime = []
charset-normalizer = []
click = []
click-plugins = []
cligj = []
cloudpickle = []
colorama = []
colorlog = []
coverage = []
cycler = []
darglint = []
dask = []
debugpy = []
decorator = []
distlib = []
docutils = []
dparse = []
entrypoints = []
et-xmlfile = []
executing = []
fasteners = []
filelock = []
fiona = []
flake8 = []
flake8-bandit = []
flake8-bugbear = []
flake8-docstrings = []
flake8-polyfill = []
<<<<<<< HEAD
flake8-pyproject = []
=======
>>>>>>> d42e764c
flake8-rst-docstrings = []
fonttools = []
frozenlist = []
fsspec = []
geopandas = []
gitdb = []
gitpython = []
<<<<<<< HEAD
=======
graphviz = []
>>>>>>> d42e764c
identify = []
idna = []
imagesize = []
importlib-metadata = []
iniconfig = []
ipykernel = []
ipython = []
isort = []
jedi = []
jinja2 = []
jmespath = []
jupyter-client = []
jupyter-core = []
kiwisolver = []
livereload = []
locket = []
lxml = []
markdown-it-py = []
markupsafe = []
matplotlib = []
matplotlib-inline = []
mccabe = []
mdit-py-plugins = []
mdurl = []
more-itertools = []
multidict = []
munch = []
mypy = []
mypy-extensions = []
myst-parser = []
nest-asyncio = []
netcdf4 = []
nodeenv = []
nox = []
nox-poetry = []
numcodecs = []
numpy = []
openpyxl = []
packaging = []
pandas = []
parso = []
partd = []
pathspec = []
pbr = []
pep8-naming = []
pexpect = []
pickleshare = []
pillow = []
platformdirs = []
pluggy = []
pre-commit = []
pre-commit-hooks = []
prompt-toolkit = []
psutil = []
ptyprocess = []
pure-eval = []
py = []
pycodestyle = []
pycparser = []
pydocstyle = []
pyflakes = []
pygments = []
pyogrio = []
pyparsing = []
pyproj = []
pytest = []
pytest-datadir = []
python-dateutil = []
pytz = []
pyupgrade = []
pywin32 = []
pyyaml = []
pyzmq = []
rasterio = []
reorder-python-imports = []
requests = []
restructuredtext-lint = []
rtree = []
"ruamel.yaml" = []
"ruamel.yaml.clib" = []
s3fs = []
safety = []
setuptools-scm = []
shapely = []
six = []
smmap = []
snowballstemmer = []
snuggs = []
sphinx = []
sphinx-autobuild = []
sphinxcontrib-applehelp = []
sphinxcontrib-devhelp = []
sphinxcontrib-htmlhelp = []
sphinxcontrib-jsmath = []
sphinxcontrib-qthelp = []
sphinxcontrib-serializinghtml = []
stack-data = []
stevedore = []
tokenize-rt = []
toml = []
tomli = []
tomlkit = []
toolz = []
tornado = []
traitlets = []
typeguard = []
typing-extensions = []
urllib3 = []
virtualenv = []
wcwidth = []
wrapt = []
xarray = []
xdoctest = []
xlrd = []
yarl = []
zarr = []
zipp = []<|MERGE_RESOLUTION|>--- conflicted
+++ resolved
@@ -672,11 +672,7 @@
 
 [[package]]
 name = "fsspec"
-<<<<<<< HEAD
 version = "2022.8.2"
-=======
-version = "2022.8.1"
->>>>>>> d42e764c
 description = "File-system specification"
 category = "main"
 optional = false
@@ -1117,11 +1113,7 @@
 
 [[package]]
 name = "mypy"
-<<<<<<< HEAD
 version = "0.980+dev.7ffaf230a3984faaf848fe314cf275b854a0cdb0"
-=======
-version = "0.980+dev.285773626b26d451f68717e127a932144e9a6f04"
->>>>>>> d42e764c
 description = "Optional static typing for Python"
 category = "dev"
 optional = false
@@ -1142,11 +1134,7 @@
 type = "git"
 url = "https://github.com/python/mypy.git"
 reference = "master"
-<<<<<<< HEAD
 resolved_reference = "7ffaf230a3984faaf848fe314cf275b854a0cdb0"
-=======
-resolved_reference = "285773626b26d451f68717e127a932144e9a6f04"
->>>>>>> d42e764c
 
 [[package]]
 name = "mypy-extensions"
@@ -1769,11 +1757,7 @@
 
 [[package]]
 name = "s3fs"
-<<<<<<< HEAD
 version = "2022.8.2"
-=======
-version = "2022.8.1"
->>>>>>> d42e764c
 description = "Convenient Filesystem interface over S3"
 category = "main"
 optional = false
@@ -1782,11 +1766,7 @@
 [package.dependencies]
 aiobotocore = ">=2.4.0,<2.5.0"
 aiohttp = "<4.0.0a0 || >4.0.0a0,<4.0.0a1 || >4.0.0a1"
-<<<<<<< HEAD
 fsspec = "2022.8.2"
-=======
-fsspec = "2022.8.1"
->>>>>>> d42e764c
 
 [package.extras]
 awscli = ["aiobotocore[awscli] (>=2.4.0,<2.5.0)"]
@@ -2243,11 +2223,7 @@
 [metadata]
 lock-version = "1.1"
 python-versions = "~3.8"
-<<<<<<< HEAD
 content-hash = "fc135b89e395311ab15bbb15338de400c8d3b1174703b671b52237a54cd0d87d"
-=======
-content-hash = "3f398fe58fdbff16fcc011aca3fc26c0ab1d4ea74aaad125407486bf949d2cdd"
->>>>>>> d42e764c
 
 [metadata.files]
 affine = []
@@ -2302,10 +2278,7 @@
 flake8-bugbear = []
 flake8-docstrings = []
 flake8-polyfill = []
-<<<<<<< HEAD
 flake8-pyproject = []
-=======
->>>>>>> d42e764c
 flake8-rst-docstrings = []
 fonttools = []
 frozenlist = []
@@ -2313,10 +2286,7 @@
 geopandas = []
 gitdb = []
 gitpython = []
-<<<<<<< HEAD
-=======
 graphviz = []
->>>>>>> d42e764c
 identify = []
 idna = []
 imagesize = []
